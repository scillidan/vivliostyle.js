# Change Log

## Unreleased

### Fixed
<<<<<<< HEAD
- Improve page/column breaking inside tables
  - <https://github.com/vivliostyle/vivliostyle.js/pull/311>
  - Following issues are resolved:
      - Table cell with rowspan disappears after page break
          - https://github.com/vivliostyle/vivliostyle.js/issues/85
      - Table (column) width should not change over page breaks
          - https://github.com/vivliostyle/vivliostyle.js/issues/157
      - Table breaks occur between the colgroup and the first row
          - https://github.com/vivliostyle/vivliostyle.js/issues/279
=======

- Fix incorrect page breaking at boundaries of inline-block boxes
  - <https://github.com/vivliostyle/vivliostyle.js/pull/309>
>>>>>>> a83ef563

## [2016.10](https://github.com/vivliostyle/vivliostyle.js/releases/tag/2016.10) - 2016-10-25

### Added

- Additional author style sheets can be injected with 'styleSheet' property of `vivliostyle.viewer.DocumentOptions`.
  - <https://github.com/vivliostyle/vivliostyle.js/pull/282>
- Support [Scalable Vector Graphics (SVG) 2](https://www.w3.org/TR/SVG2/) properties.
  - [color-interpolation](https://www.w3.org/TR/SVG2/painting.html#ColorInterpolationProperty)
  - [color-rendering](https://www.w3.org/TR/SVG2/painting.html#ColorRenderingProperty)
  - [fill](https://www.w3.org/TR/SVG2/painting.html#FillProperty)
  - [fill-opacity](https://www.w3.org/TR/SVG2/painting.html#FillOpacityProperty)
  - [fill-rule](https://www.w3.org/TR/SVG2/painting.html#FillRuleProperty)
  - [glyph-orientation-vertical](https://www.w3.org/TR/SVG2/text.html#GlyphOrientationVerticalProperty)
  - [image-rendering](https://www.w3.org/TR/SVG2/painting.html#ImageRenderingProperty)
  - [marker](https://www.w3.org/TR/SVG2/painting.html#MarkerProperty)
  - [marker-start](https://www.w3.org/TR/SVG2/painting.html#MarkerStartProperty)
  - [marker-mid](https://www.w3.org/TR/SVG2/painting.html#MarkerMidProperty)
  - [marker-end](https://www.w3.org/TR/SVG2/painting.html#MarkerEndProperty)
  - [pointer-events](https://www.w3.org/TR/SVG2/interact.html#PointerEventsProperty)
  - [paint-order](https://www.w3.org/TR/SVG2/painting.html#PaintOrderProperty)
  - [shape-rendering](https://www.w3.org/TR/SVG2/painting.html#ShapeRenderingProperty)
  - [stop-color](https://www.w3.org/TR/SVG2/pservers.html#StopColorProperty)
  - [stop-opacity](https://www.w3.org/TR/SVG2/pservers.html#StopOpacityProperty)
  - [stroke](https://www.w3.org/TR/SVG2/painting.html#StrokeProperty)
  - [stroke-dasharray](https://www.w3.org/TR/SVG2/painting.html#StrokeDasharrayProperty)
  - [stroke-dashoffset](https://www.w3.org/TR/SVG2/painting.html#StrokeDashoffsetProperty)
  - [stroke-linecap](https://www.w3.org/TR/SVG2/painting.html#StrokeLinecapProperty)
  - [stroke-linejoin](https://www.w3.org/TR/SVG2/painting.html#StrokeLinejoinProperty)
  - [stroke-miterlimit](https://www.w3.org/TR/SVG2/painting.html#StrokeMiterlimitProperty)
  - [stroke-opacity](https://www.w3.org/TR/SVG2/painting.html#StrokeOpacityProperty)
  - [stroke-width](https://www.w3.org/TR/SVG2/painting.html#StrokeWidthProperty)
  - [text-anchor](https://www.w3.org/TR/SVG2/text.html#TextAnchorProperty)
  - [text-rendering](https://www.w3.org/TR/SVG2/painting.html#TextRenderingProperty)
  - [vector-effect](https://www.w3.org/TR/SVG2/coords.html#VectorEffectProperty)
- Support [Scalable Vector Graphics (SVG) 1.1](https://www.w3.org/TR/SVG11/) properties.
  - [alignment-baseline](https://www.w3.org/TR/SVG11/text.html#AlignmentBaselineProperty)
  - [baseline-shift](https://www.w3.org/TR/SVG11/text.html#BaselineShiftProperty)
  - [dominant-baseline](https://www.w3.org/TR/SVG11/text.html#DominantBaselineProperty)
  - [mask](https://www.w3.org/TR/SVG11/masking.html#MaskProperty)
- Support [CSS Masking 1](https://drafts.fxtf.org/css-masking-1/) properties.
  - [clip-path](https://drafts.fxtf.org/css-masking-1/#the-clip-path)
  - [clip-rule](https://drafts.fxtf.org/css-masking-1/#the-clip-rule)
- Support [Filter Effects 1](https://www.w3.org/TR/filter-effects-1/) properties.
  - [flood-color](https://www.w3.org/TR/filter-effects-1/#propdef-flood-color)
  - [flood-opacity](https://www.w3.org/TR/filter-effects-1/#propdef-flood-opacity)
  - [lighting-color](https://www.w3.org/TR/filter-effects-1/#propdef-lighting-color)
- Support `font-stretch` property
  - Spec: [CSS Fonts Module Level 3 - font-stretch property](https://www.w3.org/TR/css-fonts-3/#propdef-font-stretch)

### Changed

- Introduce background layout and change event model
  - <https://github.com/vivliostyle/vivliostyle.js/pull/292>
- Improve zoom behavior
  - <https://github.com/vivliostyle/vivliostyle.js/pull/292>
- Add very simple 'auto spread' page view mode
  - <https://github.com/vivliostyle/vivliostyle.js/pull/300>

### Fixed
- Fix bug that pages occasionally disappear when resolving cross references
  - <https://github.com/vivliostyle/vivliostyle.js/pull/268>
- Respect `target="_blank"` on links to external URLs
  - <https://github.com/vivliostyle/vivliostyle.js/pull/269>
- Fix incorrect page breaks with cross references
  - <https://github.com/vivliostyle/vivliostyle.js/pull/271>
- Fix image-resolution behavior when max/min-width/height is specified in length (not percentage)
  - <https://github.com/vivliostyle/vivliostyle.js/pull/275>
- Fix image-resolution to take box-sizing into account
  - <https://github.com/vivliostyle/vivliostyle.js/issues/276>
- Fix cross reference bug with name attribute
  - <https://github.com/vivliostyle/vivliostyle.js/issues/278>
- Avoid error when `inherit` value is used
  - <https://github.com/vivliostyle/vivliostyle.js/pull/283>
- Avoid error when `rem` unit is used
  - <https://github.com/vivliostyle/vivliostyle.js/pull/283>
- Fix rem unit inside `position: relative` elements
  - <https://github.com/vivliostyle/vivliostyle.js/issues/242>
- Fix internally generated IDs on elements to conform to the XML specification
  - <https://github.com/vivliostyle/vivliostyle.js/pull/295>
  - Characters which can be used in an ID in an XML document is specified at <https://www.w3.org/TR/xml/#NT-NameStartChar>.

## [2016.7](https://github.com/vivliostyle/vivliostyle.js/releases/tag/2016.7) - 2016-07-04

### Added
- Support `filter` property
  - <https://github.com/vivliostyle/vivliostyle.js/issues/220>
  - Spec: [CSS Filter Effect Module Level 3 - filter property](https://www.w3.org/TR/filter-effects-1/#propdef-filter)
- Support string and URL values in `attr()` function
  - <https://github.com/vivliostyle/vivliostyle.js/pull/234>
  - Spec: [CSS Values and Units Module Level 3 - Attribute References: ‘attr()’](https://drafts.csswg.org/css-values/#attr-notation)
- Support `left`/`right`/`recto`/`verso` values for `(page-)break-before`/`(page-)break-after`
  - <https://github.com/vivliostyle/vivliostyle.js/issues/25>
  - Spec: [CSS Fragmentation - Page Break Values](http://dev.w3.org/csswg/css-break/#page-break-values)
- Support cross references by `target-counter()`/`target-counters()`
  - <https://github.com/vivliostyle/vivliostyle.js/pull/248>
  - Spec: [CSS Generated Content Module Level 3 - Cross references and the target-* functions](https://drafts.csswg.org/css-content/#cross-references)
- Support `box-decoration-break` property
  - <https://github.com/vivliostyle/vivliostyle.js/pull/250>
  - Spec: [CSS Fragmentation Module Level 3 - Fragmented Borders and Backgrounds: the box-decoration-break property](https://drafts.csswg.org/css-break/#break-decoration)
- Support `font-size-adjust` property
  - <https://github.com/vivliostyle/vivliostyle.js/pull/254>
  - Spec: [CSS Fonts Module Level 3 - Relative sizing: the font-size-adjust property](https://www.w3.org/TR/css-fonts-3/#font-size-adjust-prop)
- Support `counter-set` property
  - <https://github.com/vivliostyle/vivliostyle.js/pull/255>
  - Spec: [CSS Lists and Counters Module Level 3 - Automatic Numbering With Counters](https://drafts.csswg.org/css-lists-3/#propdef-counter-set)
- Support `image-resolution` property
  - <https://github.com/vivliostyle/vivliostyle.js/pull/260>
  - Spec: [CSS Image Values and Replaced Content Module Level 3 - Overriding Image Resolutions: the image-resolution property](https://drafts.csswg.org/css-images-3/#the-image-resolution)
  - Only `<resolution>` value is supported.
  - Only supported for content of `img`, `input[type=image]` and `video` (applied to poster images) elements and before/after pseudoelements. Other images such as background images, list images or border images are not supported.
  - The property is applied to vector images such as SVG, as well as raster images. This behavior is different from what the spec specifies.

### Changed
- `counter-reset` and `counter-increment` specified in a page master (`@-epubx-page-master`) are now effective to page-based counters
  - <https://github.com/vivliostyle/vivliostyle.js/pull/251>
  - Note that these values, if specified, always override values specified in page contexts.

### Fixed
- Fix a bug that `clear` is ignored when `white-space` property is used before the element
  - <https://github.com/vivliostyle/vivliostyle.js/pull/222>
- Fix incorrect float positioning
  - <https://github.com/vivliostyle/vivliostyle.js/issues/192>
- Fix incorrect float clearance
  - <https://github.com/vivliostyle/vivliostyle.js/issues/223>
- Fix incorrect text offset caused by float
  - <https://github.com/vivliostyle/vivliostyle.js/issues/226>
- Fix improper rendering of floats with relative width/height
  - <https://github.com/vivliostyle/vivliostyle.js/issues/37>
- Fix positioning when a float is specified `position: relative` or a float is inside an positioned element
  - <https://github.com/vivliostyle/vivliostyle.js/pull/240>
- Fix positioning when a float has a writing-mode value different from its container
  - <https://github.com/vivliostyle/vivliostyle.js/issues/192>
- Fix issue with floats inside an element with an `overflow` value other than `visible`
  - <https://github.com/vivliostyle/vivliostyle.js/issues/224>
- Fix issue that a `display` value was always set to `block` for a float, ignoring the original value
  - <https://github.com/vivliostyle/vivliostyle.js/issues/232>
- Fix layout when a float is wider than its containing block
  - <https://github.com/vivliostyle/vivliostyle.js/issues/233>
- Avoid error when an element with pseudoelements overflows its container
  - <https://github.com/vivliostyle/vivliostyle.js/pull/241>
- Fix handling of padding and border of a block fragmented by a page/column break
  - <https://github.com/vivliostyle/vivliostyle.js/pull/250>
- Fix layout of floats inside flex containers
  - <https://github.com/vivliostyle/vivliostyle.js/pull/253>
- Fix page break bug in vertical text on Firefox (partially)
  - <https://github.com/vivliostyle/vivliostyle.js/pull/263>

## [2016.4](https://github.com/vivliostyle/vivliostyle.js/releases/tag/2016.4) - 2016-04-08

### Added
- Support printer marks (`marks` property) and bleed area (`bleed` property)
  - <https://github.com/vivliostyle/vivliostyle.js/issues/98>
  - Spec: [CSS Paged Media Module Level 3 - Crop and Registration Marks: the 'marks' property](https://drafts.csswg.org/css-page/#marks), [Bleed Area: the 'bleed' property](https://drafts.csswg.org/css-page/#bleed)
  - Only effective when specified within an `@page` rule without page selectors.
- Support outline-offset
  - <https://github.com/vivliostyle/vivliostyle.js/issues/181>
  - Spec: [CSS Basic User Interface Module Level 3 (CSS3 UI) - outline-offset property](https://drafts.csswg.org/css-ui-3/#outline-offset)
- Support font-feature-settings
  - <https://github.com/vivliostyle/vivliostyle.js/issues/151>
  - Spec: [CSS Fonts Module Level 3 - font-feature-settings descriptors](https://drafts.csswg.org/css-fonts-3/#propdef-font-feature-settings)
- Support linear-gradient/radial-gradient
  - <https://github.com/vivliostyle/vivliostyle-formatter-issues/issues/35>
  - Spec: [CSS Image Values and Replaced Content Module - Gradients](https://drafts.csswg.org/css-images-3/#gradients)
- Support substring matching attribute selectors `^=`, `$=` and `*=`
  - <https://github.com/vivliostyle/vivliostyle.js/issues/196>
  - Spec: [Selectors Level 3 - Substring matching attribute selectors](https://www.w3.org/TR/css3-selectors/#attribute-substrings)
- Support `even`, `odd` and `an+b` arguments for `:nth-child()` pseudo-class selector
  - <https://github.com/vivliostyle/vivliostyle.js/issues/87>
  - <https://github.com/vivliostyle/vivliostyle.js/issues/163>
  - Spec: [Selectors Level 3 - :nth-child() pseudo-class](http://www.w3.org/TR/css3-selectors/#nth-child-pseudo)
- Support `:nth-last-child()`, `:nth-of-type()`, `:nth-last-of-type()`, `:last-child`, `:first-of-type`, `:last-of-type`, `:only-child` and `:only-of-type` pseudo-class selectors
  - <https://github.com/vivliostyle/vivliostyle.js/issues/86>
  - <https://github.com/vivliostyle/vivliostyle.js/issues/193>
  - <https://github.com/vivliostyle/vivliostyle.js/issues/194>
  - Spec: [Selectors Level 3 - Structural pseudo-classes](https://www.w3.org/TR/css3-selectors/#structural-pseudos)
- Support `:empty` pseudo-class selector
  - <https://github.com/vivliostyle/vivliostyle.js/pull/205>
  - Spec: [Selectors Level 3 - :empty pseudo-class](https://www.w3.org/TR/css3-selectors/#empty-pseudo)
- Support UI states selectors (`:checked`, `:enabled` and `:disabled`)
  - <https://github.com/vivliostyle/vivliostyle.js/pull/206>
  - <https://github.com/vivliostyle/vivliostyle.js/issues/197>
  - Spec: [Selectors Level 3 - The UI element states pseudo-classes](https://www.w3.org/TR/css3-selectors/#UIstates)
  - Note that the current implementation can use only initial states of those UI elements. Even if the actual state of the element is toggled by user interaction, the style does not change.
- Support `:not()` pseudo-class selector
  - <https://github.com/vivliostyle/vivliostyle.js/issues/195>
  - Spec: [Selectors Level 3 - The negation pseudo class](https://www.w3.org/TR/css3-selectors/#negation)
- Support TeX and AsciiMath mathematics
  - <https://github.com/vivliostyle/vivliostyle.js/issues/108>
  - In a element with `data-math-typeset="true"` attribute, you can use TeX or AsciiMath mathematics.
  - TeX mathematics are indicated by delimiters `\(...\)` or `$$...$$`.
  - AsciiMath mathematics are indicated by delimiters `` `...` ``.

### Fixed
- Lengths in 'rem' specified within page context are now interpreted correctly
  - <https://github.com/vivliostyle/vivliostyle.js/issues/109>
- Web fonts are now applied correctly even when specified within page context
  - <https://github.com/vivliostyle/vivliostyle.js/issues/58>
- Fix incorrect pagination caused by absolutely positioned element
  - <https://github.com/vivliostyle/vivliostyle.js/issues/158>
- Fix pagination problem with flex containers
  - <https://github.com/vivliostyle/vivliostyle.js/issues/174>
- Truncate margins at unforced page/column breaks
  - <https://github.com/vivliostyle/vivliostyle.js/issues/83>
  - Spec: [CSS Fragmentation Module Level 3 - Adjoining Margins at Breaks](https://drafts.csswg.org/css-break/#break-margins)
- box-shadow / text-shadow is now supported
  - <https://github.com/vivliostyle/vivliostyle.js/issues/156>
- Propagate and combine multiple break values at a single break point
  - <https://github.com/vivliostyle/vivliostyle.js/issues/129>
  - Spec: [CSS Fragmentation Module Level 3 - Forced Breaks](https://drafts.csswg.org/css-break/#forced-breaks)
- Fix problematic handling of prefixed properties
  - <https://github.com/vivliostyle/vivliostyle.js/issues/209>, <https://github.com/vivliostyle/vivliostyle.js/issues/210>
- Fix `rem` calculation when `font-size` is specified to the `body` element
  - <https://github.com/vivliostyle/vivliostyle.js/pull/217>

## [2016.1](https://github.com/vivliostyle/vivliostyle.js/releases/tag/2016.1) - 2016-01-20

### Added
- Support EPUB loading
  - <https://github.com/vivliostyle/vivliostyle.js/pull/60>
  - `loadEPUB` method of `Viewer` class loads an unzipped EPUB directory.
- Support some EPUB features
  - <https://github.com/vivliostyle/vivliostyle.js/pull/62>
  - Support `page-progression-direction` attribute of `spine` element in OPF
  - Accept `-epub-` prefixed `text-emphasis-*` properties
- Support `:nth-child()` pseudo-class selector (only an integer argument can be used)
  - <https://github.com/vivliostyle/vivliostyle.js/pull/69>
  - Spec: [Selectors Level 3 - :nth-child() pseudo-class](http://www.w3.org/TR/css3-selectors/#nth-child-pseudo)
- Basic CSS Page Floats support
  - <https://github.com/vivliostyle/vivliostyle.js/pull/72>
  - Spec: [CSS Page Floats](https://drafts.csswg.org/css-page-floats/)
  - Only basic float placement without stacking or collision avoidance is supported.
- Improve handling of @font-face rules
  - <https://github.com/vivliostyle/vivliostyle.js/pull/79>
  - Spec: [CSS Fonts Module Level 3 - The @font-face rule](http://www.w3.org/TR/css-fonts-3/#font-face-rule)
  - Add support for `local()` as well as `url()` to use local fonts.
- Support JIS-B5 and JIS-B4 page sizes
  - <https://github.com/vivliostyle/vivliostyle.js/issues/75>
- Accept flexbox properties
  - <https://github.com/vivliostyle/vivliostyle.js/issues/90>
- Support `srcset` attribute for `img` and `source` elements
  - <https://github.com/vivliostyle/vivliostyle.js/pull/117>

### Changed
- Add default page margin
  - <https://github.com/vivliostyle/vivliostyle.js/pull/81>

### Fixed
- Fix zoom problem when viewport is specified by the document
  - <https://github.com/vivliostyle/vivliostyle.js/pull/61>
- Fix incorrect layout of HTML which is well-formed as XML
  - https://github.com/vivliostyle/vivliostyle.js/issues/65
- Fix viewport blinking while loading
  - <https://github.com/vivliostyle/vivliostyle.js/pull/77>
- Fix media queries behavior
  - <https://github.com/vivliostyle/vivliostyle.js/pull/78>
  - <https://github.com/vivliostyle/vivliostyle.js/pull/80>
- Fix calculation of `rem` unit values
  - Spec: [CSS Values and Units Module Level 3 - rem unit](https://drafts.csswg.org/css-values/#rem)
  - <https://github.com/vivliostyle/vivliostyle.js/pull/82>
- Improve MathJax performance
  - <https://github.com/vivliostyle/vivliostyle.js/pull/116>
- Fix bug that rules above footnotes disappear
  - <https://github.com/vivliostyle/vivliostyle.js/pull/118>
- Allow an EPUB directory URL not followed by a slash
  - <https://github.com/vivliostyle/vivliostyle.js/pull/120>
- Change initial values of `orphans` and `widows` to 2
  - <https://github.com/vivliostyle/vivliostyle.js/issues/30>
- Allow page/column break inside tables
  - <https://github.com/vivliostyle/vivliostyle.js/issues/101>
- Fix internal hyperlinks to elements with 'name' attributes
  - <https://github.com/vivliostyle/vivliostyle.js/issues/94>
- Allow units spelled in upper case
  - <https://github.com/vivliostyle/vivliostyle.js/issues/36>
- Fix handling of forced and avoid break values; update acceptable values for `break-*` properties
  - Spec: [CSS Fragmentation Module Level 3](https://drafts.csswg.org/css-break/)
  - Note that the current implementation treats all values of `break-inside` other than `auto` as the same as `avoid`. The fine-grained control (distinguishing `avoid`, `avoid-page`, `avoid-column` and `avoid-region`) will be a future task and tracked with a separate issue.
  - Note that though the spec requires to honor multiple `break-before`/`break-after` values at a single break point, the current implementation choose one of them and discard the others. The fine-grained control of these break values will be a future task and tracked with a separate issue.
  - <https://github.com/vivliostyle/vivliostyle.js/issues/26>
  - <https://github.com/vivliostyle/vivliostyle.js/issues/103>
- Element names and attribute names in selectors are now treated in a case-insensitive manner
  - <https://github.com/vivliostyle/vivliostyle.js/issues/95>
  - Note that this behavior is incorrect for XML documents. This issue will be tracked at <https://github.com/vivliostyle/vivliostyle.js/issues/106>.
- Fix incorrect positioning of floats and clearance
  - <https://github.com/vivliostyle/vivliostyle.js/pull/135>
- Fix attribute selector `~=`
  - <https://github.com/vivliostyle/vivliostyle.js/pull/137>
- Fix initial value of `unicode-bidi`
  - <https://github.com/vivliostyle/vivliostyle.js/pull/137>
- Fix support for `q` unit
  - <https://github.com/vivliostyle/vivliostyle.js/pull/137>
- Avoid page break between ruby base and annotation
  - <https://github.com/vivliostyle/vivliostyle.js/pull/139>
- Do not block entire process when stylesheets cannot be fetched or parsed
  - <https://github.com/vivliostyle/vivliostyle.js/issues/141>
- Fix problem that pages with viewport specified have incorrect horizontal offset on screen
  - <https://github.com/vivliostyle/vivliostyle.js/pull/142>

## [0.2.0](https://github.com/vivliostyle/vivliostyle.js/releases/tag/0.2.0) - 2015-09-16
Beta release.

### Added
- [core] Support page background and document canvas background color
  - <https://github.com/vivliostyle/vivliostyle.js/pull/33>
  - Note: only simple background color is supported.
- [core, viewer] Layout is automatically updated when the window size is changed
  - <https://github.com/vivliostyle/vivliostyle.js/pull/37>
- [core] Support page-based counters
  - <https://github.com/vivliostyle/vivliostyle.js/pull/39>
  - Spec: [CSS Paged Media Module Level 3 - Page-based counters](http://dev.w3.org/csswg/css-page/#page-based-counters)
  - See [the above pull request](https://github.com/vivliostyle/vivliostyle.js/pull/39) for a detailed description of its behavior and limitation.
- [core] Support page-margin boxes
  - <https://github.com/vivliostyle/vivliostyle.js/pull/42>
  - Spec: [CSS Paged Media Module Level 3 - Page-Margin boxes](https://drafts.csswg.org/css-page/#margin-boxes)
  - Note: For now, 'quotes' property specified within the page/margin context is ignored. This issue will be tracked at <https://github.com/vivliostyle/vivliostyle.js/issues/43>.
- [core] Accept WOFF2 web fonts
  - <https://github.com/vivliostyle/vivliostyle.js/pull/51>

### Changed
- Viewer UI is separated to a new repository [vivliostyle-js-viewer](https://github.com/vivliostyle/vivliostyle-js-viewer).
  - <https://github.com/vivliostyle/vivliostyle.js/pull/53>

### Fixed
- [core] Avoid incorrect margin collapse of the page area
  - <https://github.com/vivliostyle/vivliostyle.js/pull/32>
- [core] Fix incorrect positioning of floats
  - <https://github.com/vivliostyle/vivliostyle.js/pull/35>
- [viewer] Make keyboard shortcuts work on various browsers
  - <https://github.com/vivliostyle/vivliostyle.js/pull/38>
- [core] Fix duplicating page when navigate to the last page of each spine
  - <https://github.com/vivliostyle/vivliostyle.js/pull/55>
- [core] Fix several problems on web font loading
  - <https://github.com/vivliostyle/vivliostyle.js/pull/52>
  - <https://github.com/vivliostyle/vivliostyle.js/pull/56>

## [0.1.1](https://github.com/vivliostyle/vivliostyle.js/releases/tag/0.1.1) - 2015-05-06
Minor update with several changes and bug fixes.

### Added
- [core] Support [:root](http://www.w3.org/TR/selectors/#root-pseudo) pseudo-class selector
  - <https://github.com/vivliostyle/vivliostyle.js/commit/3e9c21002400ac90b09f996ca35187dbf7a3eaca>
- [core] Support CSS properties currently implemented by browsers
  - See <https://github.com/vivliostyle/vivliostyle.js/pull/18> for details.

### Changed
- [core] Cascade page size specified in @page rules to page masters defined by @-epubx-page-master rules
  - <https://github.com/vivliostyle/vivliostyle.js/pull/17>
  - When @page rules and @-epubx-page-master rules are both specified, the page size specified by 'size' property in @page rules is applied to the selected page master. This behavior is not defined in the related specs. We added this behavior for a use case in which one wants to print content styled with Adaptive Layout on a paper sheet and wants to specify the sheet size by adding a (user) stylesheet containing @page rules with 'size' property.

### Fixed
- [core] Fixed incorrect page layout when non-zero padding is specified in page context.
  - <https://github.com/vivliostyle/vivliostyle.js/commit/899fab18dba4814dc4ce301a39a47a155ac36109>
- [core] 'page-width', 'page-height' variables (used in -epubx-expr) are now correctly reflect the page size specified by @page rules
  - <https://github.com/vivliostyle/vivliostyle.js/pull/17>
- [viewer] Fixed incorrect page size calculation when content with 'auto' page size is viewed in the spread view mode.
  - <https://github.com/vivliostyle/vivliostyle.js/pull/15>
  - <https://github.com/vivliostyle/vivliostyle.js/commit/67af6146e99feb84766a4357c88ae6b9f196617b>

## [0.1.0](https://github.com/vivliostyle/vivliostyle.js/releases/tag/0.1.0) - 2015-04-28
Initial alpha release. Following features are added while keeping the original Adaptive Layout features.

### Added
- [core] Support @page rule
  - <https://github.com/vivliostyle/vivliostyle.js/pull/2>
  - Spec: [CSS Paged Media Module Level 3](http://dev.w3.org/csswg/css-page/)
  - Supported page selectors: [:left, :right](http://dev.w3.org/csswg/css-page/#spread-pseudos), [:first](http://dev.w3.org/csswg/css-page/#first-pseudo), [:recto, :verso](http://dev.w3.org/csswg/css-logical-props/#logical-page)
  - Supported properties within the page context: [size](http://dev.w3.org/csswg/css-page/#page-size-prop), width, height, margin, padding, border
- [viewer] Support spread view mode
  - <https://github.com/vivliostyle/vivliostyle.js/pull/7>
  - The spread view can be enabled by adding '&spread=true' to the end of the viewer URL.
  - Note: Page size calculation is incorrect when content with 'auto' page size is viewed in the spread view mode. This problem will be fixed in the next release.
- [viewer] Added page navigation buttons
  - <https://github.com/vivliostyle/vivliostyle.js/pull/5><|MERGE_RESOLUTION|>--- conflicted
+++ resolved
@@ -3,7 +3,9 @@
 ## Unreleased
 
 ### Fixed
-<<<<<<< HEAD
+
+- Fix incorrect page breaking at boundaries of inline-block boxes
+  - <https://github.com/vivliostyle/vivliostyle.js/pull/309>
 - Improve page/column breaking inside tables
   - <https://github.com/vivliostyle/vivliostyle.js/pull/311>
   - Following issues are resolved:
@@ -13,11 +15,6 @@
           - https://github.com/vivliostyle/vivliostyle.js/issues/157
       - Table breaks occur between the colgroup and the first row
           - https://github.com/vivliostyle/vivliostyle.js/issues/279
-=======
-
-- Fix incorrect page breaking at boundaries of inline-block boxes
-  - <https://github.com/vivliostyle/vivliostyle.js/pull/309>
->>>>>>> a83ef563
 
 ## [2016.10](https://github.com/vivliostyle/vivliostyle.js/releases/tag/2016.10) - 2016-10-25
 
