/**
 * Copyright 2013 Google, Inc.
 * Copyright 2015 Vivliostyle Inc.
 *
 * Vivliostyle.js is free software: you can redistribute it and/or modify
 * it under the terms of the GNU Affero General Public License as published by
 * the Free Software Foundation, either version 3 of the License, or
 * (at your option) any later version.
 *
 * Vivliostyle.js is distributed in the hope that it will be useful,
 * but WITHOUT ANY WARRANTY; without even the implied warranty of
 * MERCHANTABILITY or FITNESS FOR A PARTICULAR PURPOSE.  See the
 * GNU Affero General Public License for more details.
 *
 * You should have received a copy of the GNU Affero General Public License
 * along with Vivliostyle.js.  If not, see <http://www.gnu.org/licenses/>.
 *
 * @fileoverview Fills a column with styled content. This file does not communicate with
 * the styling system directly. Instead it goes through the layout interface that gives it one
 * view tree node at a time.
 */
goog.require('goog.asserts');
goog.require('vivliostyle.logging');
goog.require('adapt.base');
goog.require('adapt.geom');
goog.require('adapt.task');
goog.require('vivliostyle.break');
goog.require('adapt.vtree');
goog.require("vivliostyle.layoututil");
goog.require('vivliostyle.pagefloat');

goog.provide('adapt.layout');

/** @const */
adapt.layout.mediaTags = {
    "img": true,
    "svg": true,
    "audio": true,
    "video": true
};

/**
 * Though method used to be used as a workaround for Chrome bug, it seems that the bug has been already fixed:
 *   https://bugs.chromium.org/p/chromium/issues/detail?id=297808
 * We now use this method as a workaround for Firefox bug:
 *   https://bugzilla.mozilla.org/show_bug.cgi?id=1159309
 * @param {adapt.vtree.ClientLayout} clientLayout
 * @param {Node} node
 * @param {Array.<adapt.vtree.ClientRect>} boxes
 * @return {Array.<adapt.vtree.ClientRect>}
 */
adapt.layout.fixBoxesForNode = function(clientLayout, boxes, node) {
    var fullRange = node.ownerDocument.createRange();
    fullRange.setStart(node, 0);
    fullRange.setEnd(node, node.textContent.length);
    var fullBoxes = clientLayout.getRangeClientRects(fullRange);
    var result = [];
    for (var i = 0; i < boxes.length; i++) {
        var box = boxes[i];
        var k;
        for (k = 0; k < fullBoxes.length; k++) {
            var fullBox = fullBoxes[k];
            if (box.top >= fullBox.top && box.bottom <= fullBox.bottom &&
                Math.abs(box.left - fullBox.left) < 1) {
                result.push({top:box.top, left:fullBox.left, bottom:box.bottom, right: fullBox.right});
                break;
            }
        }
        if (k == fullBoxes.length) {
            vivliostyle.logging.logger.warn("Could not fix character box");
            result.push(box);
        }
    }
    return result;
};

/**
 * Calculate the position of the "after" edge in the block-progression
 * dimension. Return 0 if position was determined successfully and return
 * non-zero if position could not be determined and the node should be
 * considered zero-height.
 * @param {adapt.vtree.NodeContext} nodeContext
 * @param {adapt.vtree.ClientLayout} clientLayout
 * @param {number} extraOffset
 * @param {boolean} vertical
 * @return {number}
 */
adapt.layout.calculateEdge = function(nodeContext, clientLayout,
                                      extraOffset, vertical) {
    var node = nodeContext.viewNode;
    if (!node)
        return NaN;
    if (node.nodeType == 1) {
        if (nodeContext.after) {
            var cbox = clientLayout.getElementClientRect(
                /** @type {Element} */ (node));
            if (cbox.right >= cbox.left && cbox.bottom >= cbox.top) {
                return vertical ? cbox.left : cbox.bottom;
            }
        }
        return NaN;
    } else {
        var edge = NaN;
        var range = node.ownerDocument.createRange();
        var length = node.textContent.length;
        if (!length)
            return NaN;
        if (nodeContext.after)
            extraOffset += length;
        if (extraOffset >= length) {
            extraOffset = length - 1;
        }
        range.setStart(node, extraOffset);
        range.setEnd(node, extraOffset + 1);
        var boxes = clientLayout.getRangeClientRects(range);
        if (vertical && adapt.base.checkVerticalBBoxBug(document.body)) {
            boxes = adapt.layout.fixBoxesForNode(clientLayout, boxes, node);
        }
        var maxSize = 0;
        // Get first of the widest boxes (works around Chrome results for soft hyphens).
        for (var i = 0; i < boxes.length; i++) {
            var box = boxes[i];
            var boxSize = vertical ? box.bottom - box.top : box.right - box.left;
            if (box.right > box.left && box.bottom > box.top &&
                (isNaN(edge) || boxSize > maxSize)) {
                edge = vertical ? box.left : box.bottom;
                maxSize = boxSize;
            }
        }
        return edge; // NaN or not NaN
    }
};

/**
 * Processor doing some special layout (e.g. table layout)
 * @interface
 */
adapt.layout.LayoutProcessor = function() {};

/**
 * Do actual layout in the column starting from given NodeContext.
 * @param {!adapt.vtree.NodeContext} nodeContext
 * @param {!adapt.layout.Column} column
 * @param {boolean} leadingEdge
 * @return {!adapt.task.Result<adapt.vtree.NodeContext>}
 */
adapt.layout.LayoutProcessor.prototype.layout = function(nodeContext, column, leadingEdge) {};

/**
 * Potential edge breaking position.
 * @param {!adapt.vtree.NodeContext} position
 * @param {?string} breakOnEdge
 * @param {boolean} overflows
 * @param {number} columnBlockSize
 * @return {adapt.layout.BreakPosition}
 */
adapt.layout.LayoutProcessor.prototype.createEdgeBreakPosition = function(
    position, breakOnEdge, overflows, columnBlockSize) {};

/**
 * process nodecontext at the start of a non inline element.
 * @param {!adapt.vtree.NodeContext} nodeContext
 * @return {boolean} return true if you skip the subsequent nodes
 */
adapt.layout.LayoutProcessor.prototype.startNonInlineElementNode = function(
    nodeContext) {};

/**
 * process nodecontext after a non inline element.
 * @param {!adapt.vtree.NodeContext} nodeContext
 * @param {boolean} stopAtOverflow
 * @return {boolean} return true if you skip the subsequent nodes
 */
adapt.layout.LayoutProcessor.prototype.afterNonInlineElementNode = function(
    nodeContext, stopAtOverflow) {};

/**
 * @param {!adapt.layout.Column} column
 * @param {adapt.vtree.NodeContext} nodeContext
 * @param {boolean} forceRemoveSelf
 * @param {boolean} endOfColumn
 * @return {?adapt.task.Result.<boolean>} holing true
 */
adapt.layout.LayoutProcessor.prototype.finishBreak = function(column, nodeContext, forceRemoveSelf, endOfColumn) {};

/**
 * @param {!adapt.layout.Column} column
 * @param {adapt.vtree.NodeContext} parentNodeContext
 * @param {!adapt.vtree.NodeContext} nodeContext
 * @param {boolean} removeSelf
 */
adapt.layout.LayoutProcessor.prototype.clearOverflownViewNodes = function(column, parentNodeContext, nodeContext, removeSelf) {};

/**
 * Resolver finding an appropriate LayoutProcessor given a formatting context
 * @constructor
 */
adapt.layout.LayoutProcessorResolver = function() {};

/**
 * Find LayoutProcessor corresponding to given formatting context.
 * @param {!adapt.vtree.FormattingContext} formattingContext
 * @return {!adapt.layout.LayoutProcessor}
 */
adapt.layout.LayoutProcessorResolver.prototype.find = function(formattingContext) {
    /** @type {!Array<!vivliostyle.plugin.ResolveLayoutProcessorHook>} */ var hooks =
        vivliostyle.plugin.getHooksForName(vivliostyle.plugin.HOOKS.RESOLVE_LAYOUT_PROCESSOR);
    for (var i = 0; i < hooks.length; i++) {
        var processor = hooks[i](formattingContext);
        if (processor) {
            return processor;
        }
    }
    throw new Error("No processor found for a formatting context: " + formattingContext.getName());
};

/**
 * Represents a constraint on layout
 * @interface
 */
adapt.layout.LayoutConstraint = function() {};

/**
 * Returns if this constraint allows the node context to be laid out at the current position.
 * @param {adapt.vtree.NodeContext} nodeContext
 * @return {boolean}
 */
adapt.layout.LayoutConstraint.prototype.allowLayout = function(nodeContext) {};


/**
 * Represents constraints on laying out fragments
 * @interface
 */
adapt.layout.FragmentLayoutConstraint = function() {};

/**
 * @param {adapt.vtree.NodeContext} nodeContext
 * @param {adapt.vtree.NodeContext} overflownNodeContext
 * @param {adapt.layout.Column} column
 * @return {boolean}
 */
adapt.layout.FragmentLayoutConstraint.prototype.allowLayout = function(nodeContext, overflownNodeContext, column) {};

/**
 * @param {adapt.vtree.NodeContext} nodeContext
 * @return {boolean}
 */
adapt.layout.FragmentLayoutConstraint.prototype.nextCandidate = function(nodeContext) {};

/**
 * @param {boolean} allowed
 * @param {adapt.vtree.NodeContext} positionAfter
 * @param {adapt.vtree.NodeContext} initialPosition
 * @param {adapt.layout.Column} column
 */
adapt.layout.FragmentLayoutConstraint.prototype.postLayout = function(allowed, positionAfter, initialPosition, column) {};

/**
 * @param {adapt.vtree.NodeContext} nodeContext
 * @param {adapt.layout.Column} column
 * @return {!adapt.task.Result.<boolean>}
 */
adapt.layout.FragmentLayoutConstraint.prototype.finishBreak = function(nodeContext, column) {};

/**
 * @param {adapt.layout.FragmentLayoutConstraint} constraint
 * @return {boolean}
 */
adapt.layout.FragmentLayoutConstraint.prototype.equalsTo = function(constraint) {};

/**
 * Potential breaking position.
 * @interface
 */
adapt.layout.BreakPosition = function() {};

/**
 * @param {!adapt.layout.Column} column
 * @param {number} penalty
 * @return {adapt.vtree.NodeContext} break position, if found
 */
adapt.layout.BreakPosition.prototype.findAcceptableBreak = function(column, penalty) {};

/**
 * @return {number} penalty for this break position
 */
adapt.layout.BreakPosition.prototype.getMinBreakPenalty = function() {};

/**
 * @param {!adapt.layout.Column} column
 * @return {{current:number, minimum:number}}
 */
adapt.layout.BreakPosition.prototype.calculateOffsetOfRepetitiveElements = function(column) {};

/**
 * @abstract
 * @constructor
 * @implements {adapt.layout.BreakPosition}
 */
adapt.layout.AbstractBreakPosition = function() {};

/**
 * @abstract
 */
adapt.layout.AbstractBreakPosition.prototype.findAcceptableBreak = function(column, penalty) {};

/**
 * @abstract
 */
adapt.layout.AbstractBreakPosition.prototype.getMinBreakPenalty = function() {};

/**
 * @return {{current:number, minimum:number}}
 */
adapt.layout.AbstractBreakPosition.prototype.calculateOffsetOfRepetitiveElements = function(column) {
    return calculateOffsetOfRepetitiveElements(this.getNodeContext(),
        vivliostyle.repetitiveelements.collectRepetitiveElements(column));
};

/**
 * @return {adapt.vtree.NodeContext}
 */
adapt.layout.AbstractBreakPosition.prototype.getNodeContext = function() {
    return null;
};

/**
 * @param {adapt.vtree.NodeContext} nodeContext
 * @param {Array.<vivliostyle.repetitiveelements.ElementsOffset>} elementsOffsets
 * @return {{current:number, minimum:number}}
 */
function calculateOffsetOfRepetitiveElements(nodeContext, elementsOffsets) {
    return {
        current: elementsOffsets.reduce(function(val, repetitiveElement) {
            return val + repetitiveElement.calculateOffset(nodeContext);
        }, 0),
        minimum: elementsOffsets.reduce(function(val, repetitiveElement) {
            return val + repetitiveElement.calculateMinimumOffset(nodeContext);
        }, 0)
    };
};
adapt.layout.calculateOffsetOfRepetitiveElements = calculateOffsetOfRepetitiveElements;

/**
 * @typedef {{breakPosition: adapt.layout.BreakPosition, nodeContext: adapt.vtree.NodeContext}}
 */
adapt.layout.BreakPositionAndNodeContext;

/**
 * Potential breaking position inside CSS box (between lines).
 * @constructor
 * @param {Array.<adapt.vtree.NodeContext>} checkPoints array of breaking points for
 *    breakable block
 * @param {number} penalty
 * @extends {adapt.layout.AbstractBreakPosition}
 */
adapt.layout.BoxBreakPosition = function(checkPoints, penalty) {
    adapt.layout.AbstractBreakPosition.call(this);
    /** @const */ this.checkPoints = checkPoints;
    /** @const */ this.penalty = penalty;
    /** @private @type {boolean} */ this.alreadyEvaluated = false;
    /** @type {adapt.vtree.NodeContext} */ this.breakNodeContext = null;
};
goog.inherits(adapt.layout.BoxBreakPosition, adapt.layout.AbstractBreakPosition);

/**
 * @override
 */
adapt.layout.BoxBreakPosition.prototype.findAcceptableBreak = function(column, penalty) {
    if (penalty < this.getMinBreakPenalty())
        return null;
    if (!this.alreadyEvaluated) {
        this.breakNodeContext = column.findBoxBreakPosition(this, penalty > 0);
        this.alreadyEvaluated = true;
    }
    return this.breakNodeContext;
};

/**
 * @override
 */
adapt.layout.BoxBreakPosition.prototype.getMinBreakPenalty = function() {
    return this.penalty;
};


/**
 * Potential edge breaking position.
 * @constructor
 * @param {adapt.vtree.NodeContext} position
 * @param {?string} breakOnEdge
 * @param {boolean} overflows
 * @param {number} computedBlockSize
 * @extends {adapt.layout.AbstractBreakPosition}
 */
adapt.layout.EdgeBreakPosition = function(position, breakOnEdge, overflows,
    computedBlockSize) {
    adapt.layout.AbstractBreakPosition.call(this);
    /** @const */ this.position = position;
    /** @const */ this.breakOnEdge = breakOnEdge;
    /** @type {boolean} */ this.overflows = overflows;
    /** @type {boolean} */ this.overflowIfRepetitiveElementsDropped = overflows;
    /** @const */ this.computedBlockSize = computedBlockSize;
    /** @private @type {boolean} */ this.isEdgeUpdated = false;
    /** @private @type {number} */ this.edge = 0;
};
goog.inherits(adapt.layout.EdgeBreakPosition, adapt.layout.AbstractBreakPosition);

/**
 * @override
 */
adapt.layout.EdgeBreakPosition.prototype.findAcceptableBreak = function(column, penalty) {
    this.updateOverflows(column);
    if (penalty < this.getMinBreakPenalty()) {
        return null;
    }
    return column.findEdgeBreakPosition(this);
};

/**
 * @override
 */
adapt.layout.EdgeBreakPosition.prototype.getMinBreakPenalty = function() {
    if (!this.isEdgeUpdated) {
        throw new Error("EdgeBreakPosition.prototype.updateEdge not called");
    }
    var preferDropping = this.isFirstContentOfRepetitiveElementsOwner() && !this.overflowIfRepetitiveElementsDropped;
    return (vivliostyle.break.isAvoidBreakValue(this.breakOnEdge) ? 1 : 0)
        + (this.overflows && !preferDropping ? 3 : 0)
        + (this.position.parent ? this.position.parent.breakPenalty : 0);
};

/**
 * @private
 * @param {!adapt.layout.Column} column
 */
adapt.layout.EdgeBreakPosition.prototype.updateEdge = function(column) {
    this.edge = adapt.layout.calculateEdge(this.position, column.clientLayout, 0, column.vertical);
    this.isEdgeUpdated = true;
};

/**
 * @private
 * @param {!adapt.layout.Column} column
 */
adapt.layout.EdgeBreakPosition.prototype.updateOverflows = function(column) {
    if (!this.isEdgeUpdated) {
        this.updateEdge(column);
    }
    var edge = this.edge;
    var offsets = this.calculateOffsetOfRepetitiveElements(column);
    this.overflowIfRepetitiveElementsDropped = column.isOverflown(edge + ((column.vertical ? -1 : 1) * offsets.minimum));
    this.overflows = this.position.overflow = column.isOverflown(edge + ((column.vertical ? -1 : 1) * offsets.current));
};

/** @override */
adapt.layout.EdgeBreakPosition.prototype.getNodeContext = function() {
    return this.position;
};

/**
 * @private
 * @return {boolean}
 */
adapt.layout.EdgeBreakPosition.prototype.isFirstContentOfRepetitiveElementsOwner = function() {
    return vivliostyle.repetitiveelements.isFirstContentOfRepetitiveElementsOwner(this.getNodeContext());
};

/**
 * @param {Array.<adapt.vtree.NodeContext>} checkPoints
 */
adapt.layout.validateCheckPoints = function(checkPoints) {
    for (var i = 1; i < checkPoints.length; i++) {
        var cp0 = checkPoints[i-1];
        var cp1 = checkPoints[i];
        if (cp0 === cp1) {
            vivliostyle.logging.logger.warn("validateCheckPoints: duplicate entry");
        } else if (cp0.boxOffset >= cp1.boxOffset) {
            vivliostyle.logging.logger.warn("validateCheckPoints: incorrect boxOffset");
        } else if (cp0.sourceNode == cp1.sourceNode) {
            if (cp1.after) {
                if (cp0.after) {
                    vivliostyle.logging.logger.warn("validateCheckPoints: duplicate after points");
                }
            } else {
                if (cp0.after) {
                    vivliostyle.logging.logger.warn("validateCheckPoints: inconsistent after point");
                } else {
                    if (cp1.boxOffset - cp0.boxOffset != cp1.offsetInNode - cp0.offsetInNode) {
                        vivliostyle.logging.logger.warn("validateCheckPoints: boxOffset inconsistent with offsetInNode");
                    }
                }
            }
        }
    }
};

/**
 * @param {adapt.vtree.FormattingContext} parent
 * @constructor
 * @implements {adapt.vtree.FormattingContext}
 */
adapt.layout.BlockFormattingContext = function(parent) {
    /** @private @const */ this.parent = parent;
};

/**
 * @override
 */
adapt.layout.BlockFormattingContext.prototype.getName = function() {
    return "Block formatting context (adapt.layout.BlockFormattingContext)";
};

/**
 * @override
 */
adapt.layout.BlockFormattingContext.prototype.isFirstTime = function(nodeContext, firstTime) {
    return firstTime;
};

/**
 * @override
 */
adapt.layout.BlockFormattingContext.prototype.getParent = function() {
    return this.parent;
};

/** @override */
adapt.layout.BlockFormattingContext.prototype.saveState = function() {};

/** @override */
adapt.layout.BlockFormattingContext.prototype.restoreState = function(state) {};


/**
 * @constructor
 * @param {Element} element
 * @param {!adapt.vtree.LayoutContext} layoutContext
 * @param {adapt.vtree.ClientLayout} clientLayout
 * @param {adapt.layout.LayoutConstraint} layoutConstraint
 * @param {!vivliostyle.pagefloat.PageFloatLayoutContext} pageFloatLayoutContext
 * @extends {adapt.vtree.Container}
 */
adapt.layout.Column = function(element, layoutContext, clientLayout, layoutConstraint, pageFloatLayoutContext) {
    adapt.vtree.Container.call(this, element);
    /** @type {Node} */ this.last = element.lastChild;
    /** @type {!adapt.vtree.LayoutContext} */ this.layoutContext = layoutContext;
    /** @type {adapt.vtree.ClientLayout} */ this.clientLayout = clientLayout;
    /** @const */ this.layoutConstraint = layoutConstraint;
    /** @type {Document} */ this.viewDocument = element.ownerDocument;
    /** @const */ this.pageFloatLayoutContext = pageFloatLayoutContext;
    pageFloatLayoutContext.setContainer(this);
    /** @type {adapt.vtree.FormattingContext} */ this.flowRootFormattingContext = null;
    /** @type {boolean} */ this.isFloat = false;
    /** @type {boolean} */ this.isFootnote = false;
    /** @type {number} */ this.startEdge = 0;
    /** @type {number} */ this.endEdge = 0;
    /** @type {number} */ this.beforeEdge = 0;
    /** @type {number} */ this.afterEdge = 0;
    /** @type {number} */ this.footnoteEdge = 0;
    /** @type {adapt.geom.Rect} */ this.box = null;
    /** @type {Array.<adapt.vtree.ChunkPosition>} */ this.chunkPositions = null;
    /** @type {Array.<adapt.geom.Band>} */ this.bands = null;
    /** @type {boolean} */ this.overflown = false;
    /** @type {Array.<adapt.layout.BreakPosition>} */ this.breakPositions = null;
    /** @type {?string} */ this.pageBreakType = null;
    /** @type {boolean} */ this.forceNonfitting = true;
    /** @type {number} */ this.leftFloatEdge = 0;  // bottom of the bottommost left float
    /** @type {number} */ this.rightFloatEdge = 0;  // bottom of the bottommost right float
    /** @type {number} */ this.bottommostFloatTop = 0;  // Top of the bottommost float
    /** @type {boolean} */ this.stopAtOverflow = true;
    /** @type {?adapt.vtree.NodePosition} */ this.lastAfterPosition = null;
    /** @type {!Array.<adapt.layout.FragmentLayoutConstraint>} */ this.fragmentLayoutConstraints = [];
    /** @type {adapt.layout.Column} */ this.pseudoParent = null;
    /** @type {?adapt.vtree.NodeContext} */ this.nodeContextOverflowingDueToRepetitiveElements = null;
};
goog.inherits(adapt.layout.Column, adapt.vtree.Container);

/**
 * @returns {number}
 */
adapt.layout.Column.prototype.getTopEdge = function() {
    return this.vertical ? this.startEdge : this.beforeEdge;
};

/**
 * @returns {number}
 */
adapt.layout.Column.prototype.getBottomEdge = function() {
    return this.vertical ? this.endEdge : this.afterEdge;
};

/**
 * @returns {number}
 */
adapt.layout.Column.prototype.getLeftEdge = function() {
    return this.vertical ? this.afterEdge : this.startEdge;
};

/**
 * @returns {number}
 */
adapt.layout.Column.prototype.getRightEdge = function() {
    return this.vertical ? this.beforeEdge : this.endEdge;
};

/**
 * @param {!adapt.vtree.NodeContext} nodeContext
 * @returns {boolean}
 */
adapt.layout.Column.prototype.isFloatNodeContext = function(nodeContext) {
    return !!nodeContext.floatSide && (!this.isFloat || !!nodeContext.parent);
};

/**
 * @param {adapt.vtree.NodeContext} nodeContext
 * @returns {boolean}
 */
adapt.layout.Column.prototype.stopByOverflow = function(nodeContext) {
    return this.stopAtOverflow && !!nodeContext && nodeContext.overflow;
};

/**
 * @param {number} edge
 * @return {boolean}
 */
adapt.layout.Column.prototype.isOverflown = function(edge) {
    if (this.vertical) {
        return edge < this.footnoteEdge;
    } else {
        return edge > this.footnoteEdge;
    }
};

/**
 * @returns {Array.<adapt.geom.Shape>}
 */
adapt.layout.Column.prototype.getExclusions = function() {
    var pageFloatExclusions = this.pageFloatLayoutContext.getFloatFragmentExclusions();
    return this.exclusions.concat(pageFloatExclusions);
};

/**
 * @param {Node} parentNode
 * @param {Node} viewNode
 * @return {void}
 */
adapt.layout.Column.prototype.removeFollowingSiblings = function(parentNode, viewNode) {
    if (!parentNode)
        return;
    /** @type {Node} */ var lastChild;
    while ((lastChild = parentNode.lastChild) != viewNode)
        parentNode.removeChild(lastChild);
};

/**
 * @param {adapt.vtree.NodePosition} position
 * @return {!adapt.task.Result.<!adapt.vtree.NodeContext>}
 */
adapt.layout.Column.prototype.openAllViews = function(position) {
    var self = this;
    /** @type {!adapt.task.Frame.<!adapt.vtree.NodeContext>} */ var frame =
        adapt.task.newFrame("openAllViews");
    var steps = position.steps;
    self.layoutContext.setViewRoot(self.element, self.isFootnote);
    var stepIndex = steps.length - 1;
    var nodeContext = null;
    frame.loop(function() {
        while (stepIndex >= 0) {
            var prevContext = nodeContext;
            var step = steps[stepIndex];
            nodeContext = adapt.vtree.makeNodeContextFromNodePositionStep(step, prevContext);
            if (stepIndex === steps.length - 1 && !nodeContext.formattingContext) {
                nodeContext.formattingContext = self.flowRootFormattingContext;
            }
            if (stepIndex == 0) {
                nodeContext.offsetInNode = self.calculateOffsetInNodeForNodeContext(position);
                nodeContext.after = position.after;
                nodeContext.preprocessedTextContent = position.preprocessedTextContent;
                if (nodeContext.after) {
                    break;
                }
            }
            var r = self.layoutContext.setCurrent(nodeContext, stepIndex == 0 && nodeContext.offsetInNode == 0);
            stepIndex--;
            if (r.isPending())
                return r;
        }
        return adapt.task.newResult(false);
    }).then(function() {
        goog.asserts.assert(nodeContext);
        frame.finish(nodeContext);
    });
    return frame.result();
};

/**
 * @param {adapt.vtree.NodePosition} position
 * @return {number}
 */
adapt.layout.Column.prototype.calculateOffsetInNodeForNodeContext = function(position) {
    return position.preprocessedTextContent
        ? vivliostyle.diff.resolveNewIndex(position.preprocessedTextContent, position.offsetInNode)
        : position.offsetInNode;
};

adapt.layout.firstCharPattern =
    /^[^A-Za-z0-9_\u009E\u009F\u00C0-\u00D6\u00D8-\u00F6\u00F8-\u02AF\u037B-\u037D\u0386\u0388-\u0482\u048A-\u0527]*([A-Za-z0-9_\u00C0-\u00D6\u00D8-\u00F6\u00F8-\u02AF\u037B-\u037D\u0386\u0388-\u0482\u048A-\u0527][^A-Za-z0-9_\u009E\u009F\u00C0-\u00D6\u00D8-\u00F6\u00F8-\u02AF\u037B-\u037D\u0386\u0388-\u0482\u048A-\u0527]*)?/;

/**
 * @param {adapt.vtree.NodeContext} position
 * @param {number} count first-XXX nesting identifier
 * @return {!adapt.task.Result.<adapt.vtree.NodeContext>}
 */
adapt.layout.Column.prototype.maybePeelOff = function(position, count) {
    if (position.firstPseudo && position.inline && !position.after && position.firstPseudo.count == 0) {
        // first char
        if (position.viewNode.nodeType != 1) {
            var text = position.viewNode.textContent;
            var r = text.match(adapt.layout.firstCharPattern);
            return this.layoutContext.peelOff(position, r[0].length);
        }
    }
    return /** @type {!adapt.task.Result.<adapt.vtree.NodeContext>} */ (adapt.task.newResult(position));
};

/**
 * Builds the view until a CSS box edge is reached.
 * @param {adapt.vtree.NodeContext} position start source position.
 * @param {Array.<adapt.vtree.NodeContext>} checkPoints array to append
 *                      possible breaking points.
 * @return {!adapt.task.Result.<adapt.vtree.NodeContext>} holding box edge position reached
 *                      or null if the source is exhausted.
 */
adapt.layout.Column.prototype.buildViewToNextBlockEdge = function(position, checkPoints) {
    var self = this;
    /** @type {!adapt.task.Frame.<adapt.vtree.NodeContext>} */ var frame
        = adapt.task.newFrame("buildViewToNextBlockEdge");
    frame.loopWithFrame(function(bodyFrame) {
        if (position.viewNode && !adapt.layout.isSpecialNodeContext(position))
            checkPoints.push(position.copy());
        self.maybePeelOff(position, 0).then(function(position1Param) {
            var position1 = /** @type {adapt.vtree.NodeContext} */ (position1Param);
            if (position1 !== position) {
                position = position1;
                if (!adapt.layout.isSpecialNodeContext(position))
                    checkPoints.push(position.copy());
            }
            self.layoutContext.nextInTree(position).then(function(positionParam) {
                position = /** @type {adapt.vtree.NodeContext} */ (positionParam);
                if (!position) {
                    // Exit the loop
                    bodyFrame.breakLoop();
                    return;
                }
                if (!self.layoutConstraint.allowLayout(position)) {
                    position = position.modify();
                    position.overflow = true;
                    if (self.stopAtOverflow) {
                        bodyFrame.breakLoop();
                        return;
                    }
                }
                if (self.isFloatNodeContext(position) && !self.vertical) {
                    self.layoutFloatOrFootnote(position).then(function(positionParam) {
                        position = /** @type {adapt.vtree.NodeContext} */ (positionParam);
                        if (self.pageFloatLayoutContext.isInvalidated()) {
                            position = null;
                        }
                        if (!position) {
                            bodyFrame.breakLoop();
                            return;
                        }
                        bodyFrame.continueLoop();
                    });
                } else if (!position.inline) {
                    // Exit the loop
                    bodyFrame.breakLoop();
                } else {
                    // Continue the loop
                    bodyFrame.continueLoop();
                }
            });
        });
    }).then(function() {
        frame.finish(position);
    });
    return frame.result();
};

/**
 * Builds the view for a single unbreakable element.
 * @param {adapt.vtree.NodeContext} position start source position.
 * @return {!adapt.task.Result.<adapt.vtree.NodeContext>} holding box edge position reached
 *       or null if the source is exhausted.
 */
adapt.layout.Column.prototype.buildDeepElementView = function(position) {
    if (!position.viewNode) {
        return adapt.task.newResult(position);
    }
    var sourceNode = position.sourceNode;
    var self = this;
    /** @type {!adapt.task.Frame.<adapt.vtree.NodeContext>} */ var frame =
        adapt.task.newFrame("buildDeepElementView");
    // TODO: end the loop based on depth, not sourceNode comparison
    frame.loopWithFrame(function(bodyFrame) {
        self.maybePeelOff(position, 0).then(function(position1Param) {
            var position1 = /** @type {adapt.vtree.NodeContext} */ (position1Param);
            if (position1 !== position) {
                var p = position1;
                while (p && p.sourceNode != sourceNode) {
                    p = p.parent;
                }
                if (p == null) {
                    // outside of the subtree
                    position = position1;
                    bodyFrame.breakLoop();
                    return;
                }
            }
            self.layoutContext.nextInTree(position1).then(function(positionParam) {
                position = /** @type {adapt.vtree.NodeContext} */ (positionParam);
                if (!position || position.sourceNode == sourceNode) {
                    bodyFrame.breakLoop();
                } else if (!self.layoutConstraint.allowLayout(position)) {
                    position = position.modify();
                    position.overflow = true;
                    if (self.stopAtOverflow) {
                        bodyFrame.breakLoop();
                    } else {
                        bodyFrame.continueLoop();
                    }
                } else {
                    bodyFrame.continueLoop();
                }
            });
        });
    }).then(function() {
        frame.finish(position);
    });
    return frame.result();
};

/**
 * Create a single floating element (for exclusion areas).
 * @param {Node} ref container's child to insert float before (can be null).
 * @param {string} side float side ("left" or "right").
 * @param {number} width float inline dimension.
 * @param {number} height float box progression dimension.
 * @return {Element} newly created float element.
 */
adapt.layout.Column.prototype.createFloat = function(ref, side, width,
                                                     height) {
    var div = this.viewDocument.createElement("div");
    if (this.vertical) {
        if (height >= this.height) {
            height -= 0.1;
        }
        adapt.base.setCSSProperty(div, "height", width + "px");
        adapt.base.setCSSProperty(div, "width", height + "px");
    } else {
        if (width >= this.width) {
            width -= 0.1;
        }
        adapt.base.setCSSProperty(div, "width", width + "px");
        adapt.base.setCSSProperty(div, "height", height + "px");
    }
    adapt.base.setCSSProperty(div, "float", side);
    adapt.base.setCSSProperty(div, "clear", side);
    // enable to visualize
    // adapt.base.setCSSProperty(div, "background-color", "#50F0FF");
    this.element.insertBefore(div, ref);
    return div;
};

/**
 * Remove all the exclusion floats.
 * @return {void}
 */
adapt.layout.Column.prototype.killFloats = function() {
    var c = this.element.firstChild;
    while (c) {
        var nc = c.nextSibling;
        if (c.nodeType == 1) {
            var e = /** @type {HTMLElement} */ (c);
            var f = e.style.cssFloat;
            if (f == "left" || f == "right") {
                this.element.removeChild(e);
            } else {
                break;
            }
        }
        c = nc;
    }
};

/**
 * Create exclusion floats for a column.
 * @return {void}
 */
adapt.layout.Column.prototype.createFloats = function() {
    var ref = this.element.firstChild;
    var bands = this.bands;
    var x1 = this.vertical ? this.getTopEdge() : this.getLeftEdge();
    var x2 = this.vertical ? this.getBottomEdge() : this.getRightEdge();
    for (var ri = 0; ri < bands.length; ri++) {
        var band = bands[ri];
        var height = band.y2 - band.y1;
        band.left = this.createFloat(
            ref, "left", band.x1 - x1, height);
        band.right = this.createFloat(
            ref, "right", x2 - band.x2, height);
    }
};

/**
 * @param {adapt.vtree.NodeContext} nodeContext position after the block
 * @param {Array.<adapt.vtree.NodeContext>} checkPoints array of possible breaking points.
 * @param {number} index index of the breaking point
 * @param {number} boxOffset box offset
 * @return {number} edge position
 */
adapt.layout.Column.prototype.calculateEdge = function(nodeContext, checkPoints, index, boxOffset) {
    var edge;
    if (nodeContext && adapt.layout.isOrphan(nodeContext.viewNode)) {
        return NaN;
    } else if (nodeContext && nodeContext.after && !nodeContext.inline) {
        edge = adapt.layout.calculateEdge(nodeContext, this.clientLayout, 0, this.vertical);
        if (!isNaN(edge))
            return edge;
    }
    nodeContext = checkPoints[index];
    var offset = boxOffset - nodeContext.boxOffset;
    while (true) {
        edge = adapt.layout.calculateEdge(nodeContext, this.clientLayout, offset, this.vertical);
        if (!isNaN(edge))
            return edge;
        if (offset > 0) {
            offset--;
            continue;
        }
        index--;
        if (index < 0)
            return this.beforeEdge;
        nodeContext = checkPoints[index];
        if (nodeContext.viewNode.nodeType != 1)
            offset = nodeContext.viewNode.textContent.length;
    }
};

/**
 * Parse CSS computed length (in pixels)
 * @param {string|number} val CSS length in "px" units or a number.
 * @return {number} value in pixels or 0 if not parsable
 */
adapt.layout.Column.prototype.parseComputedLength = function(val) {
    if (typeof val == "number") {
        return val;
    }
    var r = val.match(/^(-?[0-9]*(\.[0-9]*)?)px$/);
    if (r)
        return parseFloat(r[0]);
    return 0;
};

/**
 * Reads element's computed CSS margin.
 * @param {Element} element
 * @return {!adapt.geom.Insets}
 */
adapt.layout.Column.prototype.getComputedMargin = function(element) {
    var style = this.clientLayout.getElementComputedStyle(element);
    var insets = new adapt.geom.Insets(0, 0, 0, 0);
    if (style) {
        insets.left = this.parseComputedLength(style.marginLeft);
        insets.top = this.parseComputedLength(style.marginTop);
        insets.right = this.parseComputedLength(style.marginRight);
        insets.bottom = this.parseComputedLength(style.marginBottom);
    }
    return insets;
};

/**
 * Reads element's computed padding + borders.
 * @param {Element} element
 * @returns {adapt.geom.Insets}
 */
adapt.layout.Column.prototype.getComputedPaddingBorder = function(element) {
    var style = this.clientLayout.getElementComputedStyle(element);
    var insets = new adapt.geom.Insets(0, 0, 0, 0);
    if (style) {
        insets.left =
            this.parseComputedLength(style.borderLeftWidth) +
            this.parseComputedLength(style.paddingLeft);
        insets.top =
            this.parseComputedLength(style.borderTopWidth) +
            this.parseComputedLength(style.paddingTop);
        insets.right =
            this.parseComputedLength(style.borderRightWidth) +
            this.parseComputedLength(style.paddingRight);
        insets.bottom =
            this.parseComputedLength(style.borderBottomWidth) +
            this.parseComputedLength(style.paddingBottom);
    }
    return insets;
};

/**
 * Reads element's computed CSS insets(margins + border + padding or margins : depends on box-sizing)
 * @param {Element} element
 * @return {adapt.geom.Insets}
 */
adapt.layout.Column.prototype.getComputedInsets = function(element) {
    var style = this.clientLayout.getElementComputedStyle(element);
    var insets = new adapt.geom.Insets(0, 0, 0, 0);
    if (style) {
        if (style.boxSizing == "border-box")
            return this.getComputedMargin(element);

        insets.left =
            this.parseComputedLength(style.marginLeft) +
            this.parseComputedLength(style.borderLeftWidth) +
            this.parseComputedLength(style.paddingLeft);
        insets.top =
            this.parseComputedLength(style.marginTop) +
            this.parseComputedLength(style.borderTopWidth) +
            this.parseComputedLength(style.paddingTop);
        insets.right =
            this.parseComputedLength(style.marginRight) +
            this.parseComputedLength(style.borderRightWidth) +
            this.parseComputedLength(style.paddingRight);
        insets.bottom =
            this.parseComputedLength(style.marginBottom) +
            this.parseComputedLength(style.borderBottomWidth) +
            this.parseComputedLength(style.paddingBottom);
    }
    return insets;
};


/**
 * Set element's computed CSS insets to Column Container
 * @param {Element} element
 * @param {adapt.layout.Column} container
 */
adapt.layout.Column.prototype.setComputedInsets = function(element, container) {
    var style = this.clientLayout.getElementComputedStyle(element);
    if (style) {
        container.marginLeft = this.parseComputedLength(style.marginLeft);
        container.borderLeft = this.parseComputedLength(style.borderLeftWidth);
        container.paddingLeft = this.parseComputedLength(style.paddingLeft);
        container.marginTop = this.parseComputedLength(style.marginTop);
        container.borderTop = this.parseComputedLength(style.borderTopWidth);
        container.paddingTop = this.parseComputedLength(style.paddingTop);
        container.marginRight = this.parseComputedLength(style.marginRight);
        container.borderRight = this.parseComputedLength(style.borderRightWidth);
        container.paddingRight = this.parseComputedLength(style.paddingRight);
        container.marginBottom = this.parseComputedLength(style.marginBottom);
        container.borderBottom = this.parseComputedLength(style.borderBottomWidth);
        container.paddingBottom = this.parseComputedLength(style.paddingBottom);
    }
};

/**
 * Set element's computed width and height to Column Container
 * @param {Element} element
 * @param {adapt.layout.Column} container
 */
adapt.layout.Column.prototype.setComputedWidthAndHeight = function(element, container) {
    var style = this.clientLayout.getElementComputedStyle(element);
    if (style) {
        container.width = this.parseComputedLength(style.width);
        container.height = this.parseComputedLength(style.height);
    }
};

/**
 * Layout a single unbreakable element.
 * @param {adapt.vtree.NodeContext} nodeContextIn
 * @return {!adapt.task.Result.<adapt.vtree.NodeContext>}
 */
<<<<<<< HEAD
adapt.layout.Column.prototype.layoutFootnote = function(nodeContext) {
    var self = this;
    /** @type {!adapt.task.Frame.<adapt.vtree.NodeContext>} */ var frame
        = adapt.task.newFrame("layoutFootnote");
    var element = /** @type {Element} */ (nodeContext.viewNode);
    element.setAttribute("style", ""); // clear styling
    // Default footnote call style
    adapt.base.setCSSProperty(element, "display", "inline-block");
    element.textContent = "M";  // To measure position
    var callBox = self.clientLayout.getElementClientRect(element);
    var callBoxAfter = self.getAfterEdge(callBox);
    element.textContent = "";
    // Defaults for footnote-call, can be overriden by the stylesheet.
    self.layoutContext.applyPseudoelementStyle(nodeContext, "footnote-call", element);
    if (!element.textContent) {
        element.parentNode.removeChild(element);
        nodeContext.viewNode = null;
    }
    var footnoteNodePosition = adapt.vtree.newNodePositionFromNodeContext(nodeContext, 0);
    var boxOffset = nodeContext.boxOffset;
    nodeContext = nodeContext.modify();
    nodeContext.after = true;
    self.layoutFootnoteInner(boxOffset, footnoteNodePosition, callBoxAfter).then(function() {
        if (self.footnoteArea && self.footnoteArea.element.parentNode) {
            self.element.removeChild(self.footnoteArea.element);
        }
        if (self.isOverflown(callBoxAfter) && self.breakPositions.length != 0) {
            nodeContext.overflow = true;
        }
        frame.finish(nodeContext);
    });
    return frame.result();
=======
adapt.layout.Column.prototype.layoutUnbreakable = function(nodeContextIn) {
    return this.buildDeepElementView(nodeContextIn);
>>>>>>> 53aac20a
};

/**
 * Layout a single float element.
 * @param {!adapt.vtree.NodeContext} nodeContext
 * @return {!adapt.task.Result.<adapt.vtree.NodeContext>}
 */
adapt.layout.Column.prototype.layoutFloat = function(nodeContext) {
    var self = this;
    /** @type {!adapt.task.Frame.<adapt.vtree.NodeContext>} */ var frame
        = adapt.task.newFrame("layoutFloat");
    var element = /** @type {!Element} */ (nodeContext.viewNode);
    var floatSide = /** @type {string} */ (nodeContext.floatSide);

    adapt.base.setCSSProperty(element, "float", "none");
    adapt.base.setCSSProperty(element, "display", "inline-block");
    adapt.base.setCSSProperty(element, "vertical-align", "top");
    self.buildDeepElementView(nodeContext).then(function(nodeContextAfter) {
        var floatBBox = self.clientLayout.getElementClientRect(element);
        var margin = self.getComputedMargin(element);
        var floatBox = new adapt.geom.Rect(floatBBox.left - margin.left,
            floatBBox.top - margin.top, floatBBox.right + margin.right,
            floatBBox.bottom + margin.bottom);

        var x1 = self.startEdge;
        var x2 = self.endEdge;
        var parent = nodeContext.parent;
        while (parent && parent.inline) {
            parent = parent.parent;
        }
        if (parent) {
            // Position it at the parent element's edge.
            // We need to get the edge of the parent's content area, calling getElementClientRect will
            // also give us borders. Avoid it by creating a temporary element and using it for measurment.
            var probe = parent.viewNode.ownerDocument.createElement("div");
            probe.style.left = "0px";
            probe.style.top = "0px";
            if (self.vertical) {
                probe.style.bottom = "0px";
                probe.style.width = "1px";
            } else {
                probe.style.right = "0px";
                probe.style.height = "1px";
            }
            parent.viewNode.appendChild(probe);
            var parentBox = self.clientLayout.getElementClientRect(probe);
            x1 = Math.max(self.getStartEdge(parentBox), x1);
            x2 = Math.min(self.getEndEdge(parentBox), x2);
            parent.viewNode.removeChild(probe);
            var floatBoxMeasure = self.vertical ? floatBox.y2 - floatBox.y1 : floatBox.x2 - floatBox.x1;
            if (floatSide == "left")
                x2 = Math.max(x2, x1 + floatBoxMeasure);
            else
                x1 = Math.min(x1, x2 - floatBoxMeasure);

            // Move the float below the block parent.
            // Otherwise, if the float is attached to an inline box with 'position: relative',
            // the absolute positioning of the float gets broken,
            // since the inline parent can be pushed horizontally by exclusion floats
            // after the layout of the float is done.
            parent.viewNode.appendChild(nodeContext.viewNode);
        }
        // box is rotated for vertical orientation
        var box = new adapt.geom.Rect(x1, self.getBoxDir() * self.beforeEdge, x2, self.getBoxDir() * self.afterEdge);
        var floatHorBox = floatBox;
        if (self.vertical) {
            floatHorBox = adapt.geom.rotateBox(floatBox);
        }
        var dir = self.getBoxDir();
        if (floatHorBox.y1 < self.bottommostFloatTop * dir) {
            var boxExtent = floatHorBox.y2 - floatHorBox.y1;
            floatHorBox.y1 = self.bottommostFloatTop * dir;
            floatHorBox.y2 = floatHorBox.y1 + boxExtent;
        }
        adapt.geom.positionFloat(box, self.bands, floatHorBox, floatSide);
        if (self.vertical) {
            floatBox = adapt.geom.unrotateBox(floatHorBox);
        }
        var insets = self.getComputedInsets(element);
        adapt.base.setCSSProperty(element, "width", floatBox.x2 - floatBox.x1 - insets.left - insets.right + "px");
        adapt.base.setCSSProperty(element, "height", floatBox.y2 - floatBox.y1 - insets.top - insets.bottom + "px");
        adapt.base.setCSSProperty(element, "position", "absolute");
        goog.asserts.assert(nodeContext.display);
        adapt.base.setCSSProperty(element, "display", nodeContext.display);

        var offsets;
        var containingBlockForAbsolute = null;
        if (parent) {
            if (parent.containingBlockForAbsolute) {
                containingBlockForAbsolute = parent;
            } else {
                containingBlockForAbsolute = parent.getContainingBlockForAbsolute();
            }
        }
        if (containingBlockForAbsolute) {
            var probe = containingBlockForAbsolute.viewNode.ownerDocument.createElement("div");
            probe.style.position = "absolute";
            if (containingBlockForAbsolute.vertical) {
                probe.style.right = "0";
            } else {
                probe.style.left = "0";
            }
            probe.style.top = "0";
            containingBlockForAbsolute.viewNode.appendChild(probe);
            offsets = self.clientLayout.getElementClientRect(probe);
            containingBlockForAbsolute.viewNode.removeChild(probe);
        } else {
            offsets = {left: self.getLeftEdge(), right: self.getRightEdge(), top: self.getTopEdge()};
        }

        if (containingBlockForAbsolute ? containingBlockForAbsolute.vertical : self.vertical) {
            adapt.base.setCSSProperty(element, "right",
                (offsets.right - floatBox.x2 + self.paddingRight) + "px");
        } else {
            adapt.base.setCSSProperty(element, "left",
                (floatBox.x1 - offsets.left + self.paddingLeft) + "px");
        }
        adapt.base.setCSSProperty(element, "top",
            (floatBox.y1 - offsets.top + self.paddingTop) + "px");
        if (nodeContext.clearSpacer) {
            nodeContext.clearSpacer.parentNode.removeChild(nodeContext.clearSpacer);
            nodeContext.clearSpacer = null;
        }
        var floatBoxEdge = self.vertical ? floatBox.x1 : floatBox.y2;
        var floatBoxTop = self.vertical? floatBox.x2 : floatBox.y1;
        // TODO: subtract after margin when determining overflow.
        if (!self.isOverflown(floatBoxEdge) || self.breakPositions.length == 0) {
            // no overflow
            self.killFloats();
            box = new adapt.geom.Rect(self.getLeftEdge(), self.getTopEdge(), self.getRightEdge(), self.getBottomEdge());
            if (self.vertical) {
                box = adapt.geom.rotateBox(box);
            }
            adapt.geom.addFloatToBands(box, self.bands, floatHorBox, null, floatSide);
            self.createFloats();
            if (floatSide == "left") {
                self.leftFloatEdge = floatBoxEdge;
            } else {
                self.rightFloatEdge = floatBoxEdge;
            }
            self.bottommostFloatTop = floatBoxTop;
            self.updateMaxReachedAfterEdge(floatBoxEdge);
            frame.finish(nodeContextAfter);
        } else {
            nodeContext = nodeContext.modify();
            nodeContext.overflow = true;
            frame.finish(nodeContext);
        }
    });
    return frame.result();
};

/**
 * @param {!adapt.layout.PageFloatArea} area
 * @param {!vivliostyle.pagefloat.FloatReference} floatReference
 * @param {string} floatSide
 * @param {?number} anchorEdge
 * @param {!vivliostyle.pagefloat.PageFloatLayoutStrategy} strategy
 * @returns {boolean}
 */
adapt.layout.Column.prototype.setupFloatArea = function(
    area, floatReference, floatSide, anchorEdge, strategy) {
    var floatLayoutContext = this.pageFloatLayoutContext;
    var floatContainer = floatLayoutContext.getContainer(floatReference);
    var element = area.element;
    floatContainer.element.parentNode.appendChild(element);

    area.isFloat = true;
    area.originX = floatContainer.originX;
    area.originY = floatContainer.originY;
    area.vertical = floatContainer.vertical;
    area.marginLeft = area.marginRight = area.marginTop = area.marginBottom = 0;
    area.borderLeft = area.borderRight = area.borderTop = area.borderBottom = 0;
    area.paddingLeft = area.paddingRight = area.paddingTop = area.paddingBottom = 0;
    area.exclusions = (floatContainer.exclusions || []).concat();
    area.forceNonfitting = !floatLayoutContext.hasFloatFragments();
    area.innerShape = null;

    var containingBlockRect = floatContainer.getPaddingRect();
    area.setHorizontalPosition(containingBlockRect.x1 - floatContainer.originX,
        containingBlockRect.x2 - containingBlockRect.x1);
    area.setVerticalPosition(containingBlockRect.y1 - floatContainer.originY,
        containingBlockRect.y2 - containingBlockRect.y1);

    strategy.adjustPageFloatArea(area, floatContainer, this);

    // Calculate bands from the exclusions before setting float area dimensions
    area.init();
    var fitWithinContainer = !!floatLayoutContext.setFloatAreaDimensions(
        area, floatReference, floatSide, anchorEdge, true, !floatLayoutContext.hasFloatFragments());
    if (fitWithinContainer) {
        // New dimensions have been set, remove exclusion floats and re-init
        area.killFloats();
        area.init();
    } else {
        floatContainer.element.parentNode.removeChild(element);
    }
    return fitWithinContainer;
};

/**
 * @param {?vivliostyle.pagefloat.PageFloat} float
 * @param {string} floatSide
 * @param {?number} anchorEdge
 * @param {!vivliostyle.pagefloat.PageFloatLayoutStrategy} strategy
 * @returns {?adapt.layout.PageFloatArea}
 */
adapt.layout.Column.prototype.createPageFloatArea = function(float, floatSide, anchorEdge, strategy) {
    var floatAreaElement = this.element.ownerDocument.createElement("div");
    adapt.base.setCSSProperty(floatAreaElement, "position", "absolute");
    var parentPageFloatLayoutContext = this.pageFloatLayoutContext.getPageFloatLayoutContext(float.floatReference);
    // TODO: establish how to specify an appropriate generating element for the new page float layout context
    var pageFloatLayoutContext = new vivliostyle.pagefloat.PageFloatLayoutContext(
        parentPageFloatLayoutContext, vivliostyle.pagefloat.FloatReference.COLUMN, null,
        this.pageFloatLayoutContext.flowName, float.nodePosition, null, null);
    var parentContainer = parentPageFloatLayoutContext.getContainer();
    var floatArea = new adapt.layout.PageFloatArea(floatSide, floatAreaElement, this.layoutContext.clone(),
        this.clientLayout, this.layoutConstraint, pageFloatLayoutContext, parentContainer);
    pageFloatLayoutContext.setContainer(floatArea);
    if (this.setupFloatArea(floatArea, float.floatReference, floatSide, anchorEdge, strategy)) {
        return floatArea;
    } else {
        return null;
    }
};

/**
 * @typedef {{
 *   floatArea: ?adapt.layout.PageFloatArea,
 *   pageFloatFragment: ?vivliostyle.pagefloat.PageFloatFragment,
 *   newPosition: ?adapt.vtree.ChunkPosition
 * }}
 */
adapt.layout.SinglePageFloatLayoutResult;

/**
 * @param {!Array<!vivliostyle.pagefloat.PageFloatContinuation>} continuations
 * @param {string} floatSide
 * @param {boolean} allowFragmented
 * @param {!vivliostyle.pagefloat.PageFloatLayoutStrategy} strategy
 * @param {?number} anchorEdge
 * @param {?vivliostyle.pagefloat.PageFloatFragment=} pageFloatFragment
 * @returns {!adapt.task.Result.<!adapt.layout.SinglePageFloatLayoutResult>}
 */
adapt.layout.Column.prototype.layoutSinglePageFloatFragment = function(
    continuations, floatSide, allowFragmented, strategy, anchorEdge, pageFloatFragment) {
    var context = this.pageFloatLayoutContext;
    var originalContinuations = pageFloatFragment ? pageFloatFragment.continuations : [];
    continuations = originalContinuations.concat(continuations);
    var floatArea = this.createPageFloatArea(continuations[0].float, floatSide, anchorEdge, strategy);
    /** @const {!adapt.layout.SinglePageFloatLayoutResult} */ var result =
        {floatArea: floatArea, pageFloatFragment: null, newPosition: null};
    if (!floatArea) {
        return adapt.task.newResult(result);
    }
    var frame = adapt.task.newFrame("layoutSinglePageFloatFragment");
    var failed = false;
    var i = 0;
    frame.loopWithFrame(function(loopFrame) {
        if (i >= continuations.length) {
            loopFrame.breakLoop();
            return;
        }
        var c = continuations[i];
        var floatChunkPosition = new adapt.vtree.ChunkPosition(c.nodePosition);
        floatArea.layout(floatChunkPosition, true).then(function(newPosition) {
            result.newPosition = newPosition;
            if (!newPosition || allowFragmented) {
                i++;
                loopFrame.continueLoop();
            } else {
                failed = true;
                loopFrame.breakLoop();
            }
        });
    }).then(function() {
        if (!failed) {
            goog.asserts.assert(floatArea);
            var float = continuations[0].float;
            var logicalFloatSide = context.setFloatAreaDimensions(floatArea, float.floatReference, floatSide, anchorEdge, false, allowFragmented);
            if (!logicalFloatSide) {
                failed = true;
            } else {
                var newFragment = strategy.createPageFloatFragment(continuations, logicalFloatSide, floatArea);
                context.addPageFloatFragment(newFragment, true);
                result.pageFloatFragment = newFragment;
            }
        }
        frame.finish(result);
    });
    return frame.result();
};

/**
 * @param {!vivliostyle.pagefloat.PageFloatContinuation} continuation
 * @param {!vivliostyle.pagefloat.PageFloatLayoutStrategy} strategy
 * @param {?number} anchorEdge
 * @param {vivliostyle.pagefloat.PageFloatFragment=} pageFloatFragment
 * @returns {!adapt.task.Result.<boolean>}
 */
adapt.layout.Column.prototype.layoutPageFloatInner = function(continuation, strategy,
                                                              anchorEdge, pageFloatFragment) {
    var context = this.pageFloatLayoutContext;
    var float = continuation.float;
    context.stashEndFloatFragments(float);

    function cancelLayout(floatArea, pageFloatFragment) {
        if (pageFloatFragment) {
            context.removePageFloatFragment(pageFloatFragment, true);
        } else if (floatArea) {
            floatArea.element.parentNode.removeChild(floatArea.element);
        }
        context.restoreStashedFragments(float.floatReference);
        context.deferPageFloat(continuation);
    }

    /** @const {!adapt.task.Frame<boolean>} */ var frame = adapt.task.newFrame("layoutPageFloatInner");
    var self = this;
    this.layoutSinglePageFloatFragment([continuation], float.floatSide, !context.hasFloatFragments(), strategy, anchorEdge, pageFloatFragment).then(function(result) {
        var floatArea = result.floatArea;
        var newFragment = result.pageFloatFragment;
        var newPosition = result.newPosition;
        if (newFragment) {
            self.layoutStashedPageFloats(float.floatReference, [pageFloatFragment]).then(function(success) {
                if (success) {
                    // Add again to invalidate the context
                    goog.asserts.assert(newFragment);
                    context.addPageFloatFragment(newFragment);
                    context.discardStashedFragments(float.floatReference);
                    if (newPosition) {
                        var continuation = new vivliostyle.pagefloat.PageFloatContinuation(
                            float, newPosition.primary);
                        context.deferPageFloat(continuation);
                    }
                    frame.finish(true);
                } else {
                    cancelLayout(floatArea, newFragment);
                    frame.finish(false);
                }
            });
        } else {
            cancelLayout(floatArea, newFragment);
            frame.finish(false);
        }
    });
    return frame.result();
};

/**
 * @private
 * @param {!vivliostyle.pagefloat.FloatReference} floatReference
 * @param {!Array<!vivliostyle.pagefloat.PageFloatFragment>} excluded
 * @returns {!adapt.task.Result.<boolean>} Represents if the layout was succeeded or not
 */
adapt.layout.Column.prototype.layoutStashedPageFloats = function(floatReference, excluded) {
    var context = this.pageFloatLayoutContext;
    var stashedFloatFragments = context.getStashedFloatFragments(floatReference);
    var newFloatAreas = [];
    var newFragments = [];
    var failed = false;
    var frame = adapt.task.newFrame("layoutStashedPageFloats");
    var self = this;
    var i = 0;
    frame.loopWithFrame(function(loopFrame) {
        if (i >= stashedFloatFragments.length) {
            loopFrame.breakLoop();
            return;
        }
        var stashedFragment = stashedFloatFragments[i];
        if (excluded.indexOf(stashedFragment) >= 0) {
            i++;
            loopFrame.continueLoop();
            return;
        }
        var strategy = new vivliostyle.pagefloat.PageFloatLayoutStrategyResolver()
            .findByFloat(stashedFragment.continuations[0].float);
        self.layoutSinglePageFloatFragment(stashedFragment.continuations, stashedFragment.floatSide, false, strategy, null).then(function(result) {
            var floatArea = result.floatArea;
            if (floatArea) {
                newFloatAreas.push(floatArea);
            }
            var fragment = result.pageFloatFragment;
            if (fragment) {
                newFragments.push(fragment);
                i++;
                loopFrame.continueLoop();
            } else {
                failed = true;
                loopFrame.breakLoop();
            }
        });
    }).then(function() {
        if (failed) {
            newFragments.forEach(function(fragment) {
                context.removePageFloatFragment(fragment, true);
            });
            newFloatAreas.forEach(function(area) {
                var elem = area.element;
                if (elem && elem.parentNode) {
                    elem.parentNode.removeChild(elem);
                }
            });
        } else {
            stashedFloatFragments.forEach(function(fragment) {
                var elem = fragment.area.element;
                if (elem && elem.parentNode) {
                    elem.parentNode.removeChild(elem);
                }
            });
        }
        frame.finish(!failed);
    });
    return frame.result();
};

/**
 * @param {!adapt.vtree.NodeContext} nodeContext
 * @returns {!adapt.vtree.NodeContext}
 */
adapt.layout.Column.prototype.setFloatAnchorViewNode = function(nodeContext) {
    var parent = nodeContext.viewNode.parentNode;
    var anchor = parent.ownerDocument.createElement("span");
    anchor.setAttribute(adapt.vtree.SPECIAL_ATTR, "1");
    if (nodeContext.floatSide === "footnote") {
        // Defaults for footnote-call, can be overriden by the stylesheet.
        this.layoutContext.applyPseudoelementStyle(nodeContext, "footnote-call", anchor);
    }
    parent.appendChild(anchor);
    parent.removeChild(nodeContext.viewNode);
    var nodeContextAfter = nodeContext.modify();
    nodeContextAfter.after = true;
    nodeContextAfter.viewNode = anchor;
    return nodeContextAfter;
};

/**
 * @param {vivliostyle.pagefloat.FloatReference} floatReference
 * @param {adapt.css.Val} columnSpan
 * @param {!adapt.vtree.NodeContext} nodeContext
 * @returns {!adapt.task.Result<vivliostyle.pagefloat.FloatReference>}
 */
adapt.layout.Column.prototype.resolveFloatReferenceFromColumnSpan = function(
    floatReference, columnSpan, nodeContext) {
    var self = this;
    var frame = /** @type {!adapt.task.Frame<vivliostyle.pagefloat.FloatReference>} */
        (adapt.task.newFrame("resolveFloatReferenceFromColumnSpan"));
    var columnContext = this.pageFloatLayoutContext;
    var regionContext = columnContext.getPageFloatLayoutContext(vivliostyle.pagefloat.FloatReference.REGION);
    var isRegionWider = columnContext.getContainer().width < regionContext.getContainer().width;
    if (isRegionWider && floatReference === vivliostyle.pagefloat.FloatReference.COLUMN) {
        if (columnSpan === adapt.css.ident.auto) {
            this.buildDeepElementView(nodeContext.copy()).then(function(position) {
                var element = /** @type {Element} */ (position.viewNode);
                var inlineSize = vivliostyle.sizing.getSize(self.clientLayout, element,
                    [vivliostyle.sizing.Size.MIN_CONTENT_INLINE_SIZE])[vivliostyle.sizing.Size.MIN_CONTENT_INLINE_SIZE];
                var margin = self.getComputedMargin(element);
                if (self.vertical) {
                    inlineSize += margin.top + margin.bottom;
                } else {
                    inlineSize += margin.left + margin.right;
                }
                if (inlineSize > self.width) {
                    frame.finish(vivliostyle.pagefloat.FloatReference.REGION);
                } else {
                    frame.finish(floatReference);
                }
            });
        } else if (columnSpan === adapt.css.ident.all) {
            frame.finish(vivliostyle.pagefloat.FloatReference.REGION);
        } else {
            frame.finish(floatReference);
        }
    } else {
        frame.finish(floatReference);
    }
    return frame.result();
};

/**
 * @param {!adapt.vtree.NodeContext} nodeContext
 * @return {!adapt.task.Result<adapt.vtree.NodeContext>}
 */
adapt.layout.Column.prototype.layoutPageFloat = function(nodeContext) {
    var self = this;
    var context = this.pageFloatLayoutContext;
    var strategy = new vivliostyle.pagefloat.PageFloatLayoutStrategyResolver()
        .findByNodeContext(nodeContext);

    /** @type {adapt.task.Result<!vivliostyle.pagefloat.PageFloat>} */ var cont;
    var float = context.findPageFloatByNodePosition(nodeContext.toNodePosition());
    if (!float) {
        cont = strategy.createPageFloat(nodeContext, context, this);
    } else {
        cont = adapt.task.newResult(float);
    }

    return cont.thenAsync(function(float) {
        var nodePosition = adapt.vtree.newNodePositionFromNodeContext(nodeContext, 0);
        var nodeContextAfter = self.setFloatAnchorViewNode(nodeContext);
        var pageFloatFragment = strategy.findPageFloatFragment(float, context);
        var continuation = new vivliostyle.pagefloat.PageFloatContinuation(float, nodePosition);
        if (pageFloatFragment && pageFloatFragment.hasFloat(float)) {
            context.registerPageFloatAnchor(float, nodeContextAfter.viewNode);
            return adapt.task.newResult(/** @type {adapt.vtree.NodeContext} */ (nodeContextAfter));
        } else if (context.isForbidden(float) || context.hasPrecedingFloatsDeferredToNext(float)) {
            context.deferPageFloat(continuation);
            context.registerPageFloatAnchor(float, nodeContextAfter.viewNode);
            return adapt.task.newResult(/** @type {adapt.vtree.NodeContext} */ (nodeContextAfter));
        } else if (self.nodeContextOverflowingDueToRepetitiveElements) {
            return adapt.task.newResult(null);
        } else {
            var edge = adapt.layout.calculateEdge(nodeContextAfter, self.clientLayout, 0, self.vertical);
            if (self.isOverflown(edge)) {
                return adapt.task.newResult(nodeContextAfter);
            } else {
                return self.layoutPageFloatInner(continuation, strategy, edge, pageFloatFragment).thenAsync(function(success) {
                    goog.asserts.assert(float);
                    if (!success) {
                        context.registerPageFloatAnchor(float, nodeContextAfter.viewNode);
                        return adapt.task.newResult(nodeContextAfter);
                    } else {
                        return adapt.task.newResult(null);
                    }
                });
            }
        }
    });
};

/**
 * Fix justification of the last line of text broken across pages (if
 * needed).
 * @param {adapt.vtree.NodeContext} nodeContext
 * @param {boolean} endOfColumn
 * @return {void}
 */
adapt.layout.Column.prototype.fixJustificationIfNeeded = function(nodeContext, endOfColumn) {
    if (nodeContext.after && !nodeContext.inline)
        return;
    var node = nodeContext.viewNode;
    var textAlign = "";
    for (; node && endOfColumn && !textAlign; node = node.parentNode) {
        if (node.nodeType != 1)
            continue;
        textAlign = (/** @type {HTMLElement} */ (node)).style.textAlign;
        if (!endOfColumn)
            break;
    }
    if (endOfColumn && textAlign != "justify")
        return;
    node = nodeContext.viewNode;
    var doc = node.ownerDocument;
    var span = /** @type {HTMLElement} */ (doc.createElement("span"));
    span.style.visibility = "hidden";
    if (adapt.base.checkInlineBlockJustificationBug(document.body)) {
        if (nodeContext.vertical) {
            span.style.marginTop = "100%";
        } else {
            span.style.marginLeft = "100%";
        }
    } else {
        span.style.display = "inline-block";
        if (nodeContext.vertical) {
            span.style.height = "100%";
        } else {
            span.style.width = "100%";
        }
    }
    span.textContent = " #";
    span.setAttribute(adapt.vtree.SPECIAL_ATTR, "1");
    var insertionPoint = endOfColumn && (nodeContext.after || node.nodeType != 1) ? node.nextSibling : node;
    var parent = node.parentNode;
    if (!parent) {
        // Possible if nothing was added to the column
        return;
    }
    parent.insertBefore(span, insertionPoint);
    if (!endOfColumn) {
        var br = /** @type {HTMLElement} */ (doc.createElement("div"));
        parent.insertBefore(br, insertionPoint);
        // TODO: see if it can be reduced
        span.style.lineHeight = "80px";
        br.style.marginTop = "-80px";
        br.style.height = "0px";
        br.setAttribute(adapt.vtree.SPECIAL_ATTR, "1");
    }
};

/**
 * @param {adapt.vtree.NodeContext} nodeContext
 * @param {adapt.vtree.NodeContext} resNodeContext
 * @param {Array.<adapt.vtree.NodeContext>} checkPoints
 * @return {adapt.task.Result.<adapt.vtree.NodeContext>}
 */
adapt.layout.Column.prototype.processLineStyling = function(nodeContext, resNodeContext, checkPoints) {
    var self = this;
    /** @type {!adapt.task.Frame.<adapt.vtree.NodeContext>} */ var frame
        = adapt.task.newFrame("processLineStyling");
    if (goog.DEBUG) {
        adapt.layout.validateCheckPoints(checkPoints);
    }
    var lastCheckPoints = checkPoints.concat([]);  // make a copy
    checkPoints.splice(0, checkPoints.length);  // make empty
    var totalLineCount = 0;
    var firstPseudo = nodeContext.firstPseudo;
    if (firstPseudo.count == 0)  // :first-letter is not processed here
        firstPseudo = firstPseudo.outer;  // move to line pseudoelement (if any)
    frame.loopWithFrame(function(loopFrame) {
        if (!firstPseudo) {
            loopFrame.breakLoop();
            return;
        }
        var linePositions = self.findLinePositions(lastCheckPoints);
        var count = firstPseudo.count - totalLineCount;
        if (linePositions.length <= count) {
            loopFrame.breakLoop();
            return;
        }
        var lineBreak = self.findAcceptableBreakInside(lastCheckPoints, linePositions[count-1], true);
        if (lineBreak == null) {
            loopFrame.breakLoop();
            return;
        }
        self.finishBreak(lineBreak, false, false).then(function() {
            totalLineCount += count;
            self.layoutContext.peelOff(lineBreak, 0).then(function(resNodeContextParam) {
                nodeContext = resNodeContextParam;
                self.fixJustificationIfNeeded(nodeContext, false);
                firstPseudo = nodeContext.firstPseudo;
                lastCheckPoints = [];  // Wipe out line breaks inside pseudoelements
                self.buildViewToNextBlockEdge(nodeContext, lastCheckPoints).then(function(resNodeContextParam) {
                    resNodeContext = resNodeContextParam;
                    loopFrame.continueLoop();
                });
            });
        });
    }).then(function() {
        Array.prototype.push.apply(checkPoints, lastCheckPoints);
        if (goog.DEBUG) {
            adapt.layout.validateCheckPoints(checkPoints);
        }
        frame.finish(resNodeContext);
    });
    return frame.result();
};

/**
 * @param {Array.<adapt.vtree.NodeContext>} checkPoints
 * @return {boolean}
 */
adapt.layout.Column.prototype.isLoneImage = function(checkPoints) {
    if (checkPoints.length != 2 && this.breakPositions.length > 0) {
        return false;
    }
    return checkPoints[0].sourceNode == checkPoints[1].sourceNode
        && adapt.layout.mediaTags[/** @type {Element} */(checkPoints[0].sourceNode).localName];
};

/**
 * @param {Array.<adapt.vtree.NodeContext>} trailingEdgeContexts
 * @return {number}
 */
adapt.layout.Column.prototype.getTrailingMarginEdgeAdjustment = function(trailingEdgeContexts) {
    // Margins push the computed height, but are not counted as overflow. We need to find
    // the overall collapsed margin from all enclosed blocks.
    var maxPos = 0;
    var minNeg = 0;
    for (var i = trailingEdgeContexts.length - 1; i >= 0; i--) {
        var nodeContext = trailingEdgeContexts[i];
        if (!nodeContext.after || !nodeContext.viewNode || nodeContext.viewNode.nodeType != 1) {
            break;
        }
        var margin = this.getComputedMargin(/** @type {Element} */ (nodeContext.viewNode));
        var m = this.vertical ? -margin.left : margin.bottom;
        if (m > 0) {
            maxPos = Math.max(maxPos, m);
        } else {
            minNeg = Math.min(minNeg, m);
        }
    }
    return maxPos - minNeg;
};

/**
 * Layout a single CSS box.
 * @param {adapt.vtree.NodeContext} nodeContext
 * @return {!adapt.task.Result.<adapt.vtree.NodeContext>}
 */
adapt.layout.Column.prototype.layoutBreakableBlock = function(nodeContext) {
    var self = this;
    /** @type {!adapt.task.Frame.<adapt.vtree.NodeContext>} */ var frame
        = adapt.task.newFrame("layoutBreakableBlock");
    /** @type {Array.<adapt.vtree.NodeContext>} */ var checkPoints = [];
    self.buildViewToNextBlockEdge(nodeContext, checkPoints).then(function(resNodeContext) {
        // at this point a single block was appended to the column
        // flowPosition is either null or
        //  - if !after: contains view for the next block element
        //  - if after: contains view for the enclosing block element
        var checkPointIndex = checkPoints.length - 1;
        if (checkPointIndex < 0) {
            frame.finish(resNodeContext);
            return;
        }
        // Record the height
        // TODO: should this be done after first-line calculation?
        var edge = self.calculateEdge(resNodeContext, checkPoints, checkPointIndex,
            checkPoints[checkPointIndex].boxOffset);
        var overflown = false;
        if (!resNodeContext || !adapt.layout.isOrphan(resNodeContext.viewNode)) {
            var offsets = calculateOffsetOfRepetitiveElements(
                resNodeContext, vivliostyle.repetitiveelements.collectRepetitiveElements(self));
            overflown = self.isOverflown(edge + ((self.vertical ? -1 : 1) * offsets.minimum));
            if (self.isOverflown(edge + ((self.vertical ? -1 : 1) * offsets.current))
                && !self.nodeContextOverflowingDueToRepetitiveElements) {
                self.nodeContextOverflowingDueToRepetitiveElements = resNodeContext;
            }
        }

        if (resNodeContext == null) {
            edge += self.getTrailingMarginEdgeAdjustment(checkPoints);
        }
        self.updateMaxReachedAfterEdge(edge);
        var lineCont;
        if (nodeContext.firstPseudo) {
            // possibly need to deal with :first-line and friends
            lineCont = self.processLineStyling(nodeContext, resNodeContext, checkPoints);
        } else {
            lineCont = adapt.task.newResult(resNodeContext);
        }
        lineCont.then(function(nodeContext) {
            if (checkPoints.length > 0) {
                self.saveBoxBreakPosition(checkPoints);
                // TODO: how to signal overflow in the last pagargaph???
                if (overflown && !self.isLoneImage(checkPoints) && nodeContext) {
                    nodeContext = nodeContext.modify();
                    nodeContext.overflow = true;
                }
            }
            frame.finish(nodeContext);
        });
    });
    return frame.result();
};

/**
 * @param {Array.<adapt.vtree.NodeContext>} checkPoints
 * @param {number} edgePosition
 * @param {boolean} force
 * @return {adapt.vtree.NodeContext}
 */
adapt.layout.Column.prototype.findAcceptableBreakInside = function(checkPoints, edgePosition, force) {
    if (goog.DEBUG) {
        adapt.layout.validateCheckPoints(checkPoints);
    }
    // find the first character which is out
    var lowCP = 0;
    var low = checkPoints[0].boxOffset;
    var low1 = lowCP;
    var highCP = checkPoints.length - 1;
    var high = checkPoints[highCP].boxOffset;
    var mid;
    while (low < high) {
        mid = low + Math.ceil((high - low) / 2);
        // find the node which contains mid index
        low1 = lowCP;
        var high1 = highCP;
        while (low1 < high1) {
            var mid1 = low1 + Math.ceil((high1 - low1) / 2);
            if (checkPoints[mid1].boxOffset > mid)
                high1 = mid1 - 1;
            else
                low1 = mid1;
        }
        var edge = this.calculateEdge(null, checkPoints, low1, mid);
        if (this.vertical ? edge < edgePosition : edge > edgePosition) {
            high = mid - 1;
            while (checkPoints[low1].boxOffset == mid)
                low1--;
            highCP = low1;
        } else {
            this.updateMaxReachedAfterEdge(edge);
            low = mid;
            lowCP = low1;
        }
    }

    var nodeContext = checkPoints[low1];
    var viewNode = nodeContext.viewNode;
    if (viewNode.nodeType != 1) {
        var textNode = /** @type {Text} */ (viewNode);
        var textNodeBreaker = this.resolveTextNodeBreaker(nodeContext);
        return textNodeBreaker.breakTextNode(textNode, nodeContext,
            low, checkPoints, low1, force);
    } else {
        return nodeContext;
    }
};

/**
 * @param {adapt.vtree.NodeContext} nodeContext
 * @return {!adapt.layout.TextNodeBreaker}
 */
adapt.layout.Column.prototype.resolveTextNodeBreaker = function(nodeContext) {
    /** @type {!Array.<vivliostyle.plugin.ResolveTextNodeBreakerHook>} */ var hooks =
        vivliostyle.plugin.getHooksForName(vivliostyle.plugin.HOOKS.RESOLVE_TEXT_NODE_BREAKER);
    return hooks.reduce(function(prev, hook) {
        return hook(nodeContext) || prev;
    }, adapt.layout.TextNodeBreaker.instance);
};

/**
* breaking point resolver for Text Node.
* @constructor
 */
adapt.layout.TextNodeBreaker = function() {};

/**
 * @param {Text} textNode
 * @param {adapt.vtree.NodeContext} nodeContext
 * @param {number} low
 * @param {Array.<adapt.vtree.NodeContext>} checkPoints
 * @param {number} checkpointIndex
 * @param {boolean} force
 * @return {adapt.vtree.NodeContext}
 */
adapt.layout.TextNodeBreaker.prototype.breakTextNode = function(textNode,
    nodeContext, low, checkPoints, checkpointIndex, force) {
    if (nodeContext.after) {
        nodeContext.offsetInNode = textNode.length;
    } else {
        // Character with index low is the last one that fits.
        var viewIndex = low - nodeContext.boxOffset;
        var text = textNode.data;
        if (text.charCodeAt(viewIndex) == 0xAD) {
            viewIndex = this.breakAfterSoftHyphen(textNode, text, viewIndex, nodeContext);
        } else {
            viewIndex = this.breakAfterOtherCharacter(textNode, text, viewIndex, nodeContext);
        }
        if (viewIndex > 0) {
            nodeContext = this.updateNodeContext(nodeContext, viewIndex, textNode);
        }
    }
    return nodeContext;
};

/**
 * @param {adapt.vtree.NodeContext} nodeContext
 * @return {string}
 */
adapt.layout.TextNodeBreaker.prototype.resolveHyphenateCharacter = function(nodeContext) {
    return nodeContext.hyphenateCharacter
        || (nodeContext.parent && nodeContext.parent.hyphenateCharacter)
        || "-";
};

/**
 * @param {Text} textNode
 * @param {string} text
 * @param {number} viewIndex
 * @param {adapt.vtree.NodeContext} nodeContext
 * @return {number}
 */
adapt.layout.TextNodeBreaker.prototype.breakAfterSoftHyphen = function(
    textNode, text, viewIndex, nodeContext) {
    // convert trailing soft hyphen to a real hyphen
    textNode.replaceData(viewIndex, text.length - viewIndex,
        !nodeContext.breakWord ? this.resolveHyphenateCharacter(nodeContext) : "");
    return viewIndex+1;
};
/**
 * @param {Text} textNode
 * @param {string} text
 * @param {number} viewIndex
 * @param {adapt.vtree.NodeContext} nodeContext
 * @return {number}
 */
adapt.layout.TextNodeBreaker.prototype.breakAfterOtherCharacter = function(
    textNode, text, viewIndex, nodeContext) {
    // keep the trailing character (it may be a space or not)
    var ch0 = text.charAt(viewIndex);
    viewIndex++;
    var ch1 = text.charAt(viewIndex);

    // If automatic hyphen was inserted here, add a real hyphen.
    textNode.replaceData(viewIndex, text.length - viewIndex,
        !nodeContext.breakWord && adapt.base.isLetter(ch0) && adapt.base.isLetter(ch1)
            ? this.resolveHyphenateCharacter(nodeContext) : "");
    return viewIndex;
};

/**
 * @param {adapt.vtree.NodeContext} nodeContext
 * @param {number} viewIndex
 * @param {Text} textNode
 * @return {adapt.vtree.NodeContext}
 */
adapt.layout.TextNodeBreaker.prototype.updateNodeContext = function(nodeContext, viewIndex, textNode) {
    nodeContext = nodeContext.modify();
    nodeContext.offsetInNode += viewIndex;
    nodeContext.breakBefore = null;
    return nodeContext;
};

adapt.layout.TextNodeBreaker.instance = new adapt.layout.TextNodeBreaker();

/**
 * @param {Element} e
 * @return {boolean}
 */
adapt.layout.isSpecial = function(e) {
    return !!e.getAttribute(adapt.vtree.SPECIAL_ATTR);
};

/**
 * @private
 * @param {adapt.vtree.NodeContext} nodeContext
 * @returns {boolean}
 */
adapt.layout.isSpecialNodeContext = function(nodeContext) {
    if (!nodeContext) return false;
    var viewNode = nodeContext.viewNode;
    if (viewNode && viewNode.nodeType === 1)
        return adapt.layout.isSpecial(/** @type {Element} */ (viewNode));
    else
        return false;
};

/**
 * Read ranges skipping special elments
 * @param {Node} start
 * @param {Node} end
 * @return {Array.<adapt.vtree.ClientRect>}
 */
adapt.layout.Column.prototype.getRangeBoxes = function(start, end) {
    var arr = [];
    var range = start.ownerDocument.createRange();
    var wentUp = false;
    var node = start;
    var lastGood = null;
    var haveStart = false;
    var endNotReached = true;
    while (endNotReached) {
        var seekRange = true;
        do {
            var next = null;
            if (node == end) {
                endNotReached = false;
            }
            if (node.nodeType != 1) {
                if (!haveStart) {
                    range.setStartBefore(node);
                    haveStart = true;
                }
                lastGood = node;
            } else if (wentUp) {
                wentUp = false;
            } else if (adapt.layout.isSpecial(/** @type {Element} */ (node))) {
                // Skip special
                seekRange = !haveStart;
            } else {
                next = node.firstChild;
            }
            if (!next) {
                next = node.nextSibling;
                if (!next) {
                    wentUp = true;
                    next = node.parentNode;
                }
            }
            node = next;
        } while (seekRange && endNotReached);
        if (haveStart) {
            range.setEndAfter(lastGood);
            var boxList = this.clientLayout.getRangeClientRects(range);
            for (var i = 0; i < boxList.length; i++) {
                arr.push(boxList[i]);
            }
            haveStart = false;
        }
    }
    return arr;
};

/**
 * Give block's initial and final nodes, find positions of the line bottoms.
 * This is, of course, somewhat hacky implementation.
 * @param {Array.<adapt.vtree.NodeContext>} checkPoints
 * @return {Array.<number>} position of line breaks
 */
adapt.layout.Column.prototype.findLinePositions = function(checkPoints) {
    var LOW_OVERLAP = 0.2;
    var MID_OVERLAP = 0.6;
    var positions = [];
    var boxes = this.getRangeBoxes(checkPoints[0].viewNode, checkPoints[checkPoints.length - 1].viewNode);
    boxes.sort(this.vertical ?
        adapt.vtree.clientrectDecreasingRight : adapt.vtree.clientrectIncreasingTop);
    var lineBefore = 0;
    var lineAfter = 0;
    var lineEnd = 0;
    var lineLength = 0;
    var i = 0;
    var dir = this.getBoxDir();
    while (true) {
        if (i < boxes.length) {
            var box = boxes[i];
            var overlap = 1;
            if (lineLength > 0) {
                var boxSize = Math.max(this.getBoxSize(box), 1);
                if (dir * this.getBeforeEdge(box) < dir * lineBefore) {
                    overlap = dir * (this.getAfterEdge(box) - lineBefore) / boxSize;
                } else if (dir * this.getAfterEdge(box) > dir * lineAfter) {
                    overlap = dir * (lineAfter - this.getBeforeEdge(box)) / boxSize;
                } else {
                    overlap = 1;
                }
            }
            if (lineLength == 0 || overlap >= MID_OVERLAP ||
                (overlap >= LOW_OVERLAP && this.getStartEdge(box) >= lineEnd-1)) {
                lineEnd = this.getEndEdge(box);
                if (this.vertical) {
                    lineBefore = lineLength == 0 ? box.right : Math.max(lineBefore, box.right);
                    lineAfter = lineLength == 0 ? box.left : Math.min(lineAfter, box.left);
                } else {
                    lineBefore = lineLength == 0 ? box.top : Math.min(lineBefore, box.top);
                    lineAfter = lineLength == 0 ? box.bottom : Math.max(lineAfter, box.bottom);
                }
                lineLength++;
                i++;
                continue;
            }
        }
        // Add line
        if (lineLength > 0) {
            positions.push(lineAfter);
            lineLength = 0;
        }
        if (i >= boxes.length)
            break;
    }
    positions.sort(adapt.base.numberCompare);
    if (this.vertical) {
        positions.reverse();
    }
    return positions;
};

/**
 * @param {!adapt.vtree.NodeContext} nodeContext
 * @returns {number}
 */
adapt.layout.Column.prototype.calculateClonedPaddingBorder = function(nodeContext) {
    var clonedPaddingBorder = 0;
    nodeContext.walkUpBlocks(function(block) {
        if (block.inheritedProps["box-decoration-break"] === "clone") {
            goog.asserts.assert(block.viewNode instanceof Element);
            var paddingBorders = this.getComputedPaddingBorder(block.viewNode);
            clonedPaddingBorder += block.vertical ? -paddingBorders.left : paddingBorders.bottom;
            if (block.display === "table") {
                clonedPaddingBorder += block.blockBorderSpacing;
            }
        }
    }.bind(this));
    return clonedPaddingBorder;
};

/**
 * @private
 * @param {!adapt.layout.BreakPosition=} bp
 * @returns {number}
 */
adapt.layout.Column.prototype.getOffsetByRepetitiveElements = function(bp) {
    var offset;
    if (bp) {
        offset = bp.calculateOffsetOfRepetitiveElements(this);
    } else {
        offset = calculateOffsetOfRepetitiveElements(null,
            vivliostyle.repetitiveelements.collectRepetitiveElements(this));
    }
    return offset.current;
};

/**
 * @param {adapt.layout.BoxBreakPosition} bp
 * @param {boolean} force
 * @return {adapt.vtree.NodeContext}
 */
adapt.layout.Column.prototype.findBoxBreakPosition = function(bp, force) {
    var self = this;
    var checkPoints = bp.checkPoints;

    var block = checkPoints[0];
    while (block.parent && block.inline) {
        block = block.parent;
    }

    var widows;
    var orphans;
    if (force) {
        // Last resort, ignore widows/orphans
        widows = 1;
        orphans = 1;
    } else {
        // Get widows/orphans settings from the block element
        widows = Math.max((block.inheritedProps["widows"] || 2) - 0, 1);
        orphans = Math.max((block.inheritedProps["orphans"] || 2) - 0, 1);
    }

    // In case of box-decoration-break: clone, width (or height in vertical writing mode) of cloned paddings and borders should be taken into account.
    var clonedPaddingBorder = self.calculateClonedPaddingBorder(block);

    // Select the first overflowing line break position
    var linePositions = this.findLinePositions(checkPoints);
    var edge = this.footnoteEdge - clonedPaddingBorder;
    var repetitiveElementsOffset = this.getOffsetByRepetitiveElements(bp);
    edge -= this.getBoxDir() * repetitiveElementsOffset;
    var lineIndex = adapt.base.binarySearch(linePositions.length, function(i) {
        return self.vertical ? linePositions[i] < edge : linePositions[i] > edge;
    });
    // First edge after the one that both fits and satisfies widows constraint.
    lineIndex = Math.min(linePositions.length - widows, lineIndex);
    if (lineIndex < orphans) {
        // Not enough lines to satisfy orphans constraint, cannot break here.
        return null;
    }
    edge = linePositions[lineIndex-1];
    var nodeContext = this.findAcceptableBreakInside(bp.checkPoints, edge, force);
    if (nodeContext) {
        this.computedBlockSize =
            this.getBoxDir() * (edge - this.beforeEdge) + repetitiveElementsOffset;
    }
    return nodeContext;
};

/**
 * @param {adapt.layout.EdgeBreakPosition} bp
 * @return {adapt.vtree.NodeContext}
 */
adapt.layout.Column.prototype.findEdgeBreakPosition = function(bp) {
    this.computedBlockSize =
        bp.computedBlockSize + this.getOffsetByRepetitiveElements(bp);
    return bp.position;
};

/**
 * Finalize a line break.
 * @param {adapt.vtree.NodeContext} nodeContext
 * @param {boolean} forceRemoveSelf
 * @param {boolean} endOfColumn
 * @return {!adapt.task.Result.<boolean>} holing true
 */
adapt.layout.Column.prototype.finishBreak = function(nodeContext, forceRemoveSelf, endOfColumn) {
    goog.asserts.assert(nodeContext.formattingContext);
    var layoutProcessor = new adapt.layout.LayoutProcessorResolver().find(nodeContext.formattingContext);
    var result = layoutProcessor.finishBreak(this, nodeContext, forceRemoveSelf, endOfColumn);
    if (!result) {
        result = adapt.layout.blockLayoutProcessor.finishBreak(this, nodeContext, forceRemoveSelf, endOfColumn);
    }
    return result;
};

/**
 * @returns {!adapt.layout.BreakPositionAndNodeContext}
 */
adapt.layout.Column.prototype.findAcceptableBreakPosition = function() {
    var bp = null;
    var nodeContext = null;
    var penalty = 0;
    var nextPenalty = 0;
    do {
        penalty = nextPenalty;
        nextPenalty = Number.MAX_VALUE;
        for (var i = this.breakPositions.length - 1; i >= 0 && !nodeContext; --i) {
            bp = this.breakPositions[i];
            nodeContext = bp.findAcceptableBreak(this, penalty);
            var minPenalty = bp.getMinBreakPenalty();
            if (minPenalty > penalty) {
                nextPenalty = Math.min(nextPenalty, minPenalty);
            }
        }
    } while (nextPenalty > penalty && !nodeContext);
    return {
        breakPosition: nodeContext ? bp : null,
        nodeContext: nodeContext
    };
};

/**
 * @param {adapt.vtree.NodeContext} nodeContext
 * @param {adapt.vtree.NodeContext} overflownNodeContext
 * @param {adapt.vtree.NodeContext} initialNodeContext
 * @param {number} initialComputedBlockSize
 * @return {adapt.task.Result.<adapt.vtree.NodeContext>}
 */
adapt.layout.Column.prototype.doFinishBreak = function(nodeContext, overflownNodeContext, initialNodeContext, initialComputedBlockSize) {
    if (this.pageFloatLayoutContext.isInvalidated() || this.pageBreakType || !overflownNodeContext) {
        return adapt.task.newResult(nodeContext);
    }
    var self = this;
    /** @type {!adapt.task.Frame.<adapt.vtree.NodeContext>} */ var frame =
        adapt.task.newFrame("doFinishBreak");
    var forceRemoveSelf = false;
    if (!nodeContext) {
        vivliostyle.logging.logger.warn("Could not find any page breaks?!!");
        // Last resort
        if (this.forceNonfitting) {
            self.skipTailEdges(overflownNodeContext).then(function(nodeContext) {
                if (nodeContext) {
                    nodeContext = nodeContext.modify();
                    nodeContext.overflow = false;
                    self.finishBreak(nodeContext, forceRemoveSelf, true).then(function() {
                        frame.finish(nodeContext);
                    });
                } else {
                    frame.finish(nodeContext);
                }
            });
            return frame.result();
        } else {
            nodeContext = initialNodeContext;
            forceRemoveSelf = true;
            self.computedBlockSize = initialComputedBlockSize;
        }
    }
    this.finishBreak(nodeContext, forceRemoveSelf, true).then(function() {
        frame.finish(nodeContext);
    });
    return frame.result();
};

/**
 * Determines if a page break is acceptable at this position
 * @param {adapt.vtree.NodeContext} flowPosition
 * @return {boolean}
 */
adapt.layout.Column.prototype.isBreakable = function(flowPosition) {
    if (flowPosition.after)
        return true; // may be an empty block
    switch (flowPosition.sourceNode.namespaceURI) {
        case adapt.base.NS.SVG:
            return false;
    }
    return !flowPosition.flexContainer;
};

/**
 * Determines if an indent value is zero
 * @param {string|number} val
 * @return {boolean}
 */
adapt.layout.Column.prototype.zeroIndent = function(val) {
    var s = val.toString();
    return s == "" || s == "auto" || !!s.match(/^0+(.0*)?[^0-9]/);
};

/**
 * Save a possible page break position on a CSS block edge. Check if it overflows.
 * @param {adapt.vtree.NodeContext} nodeContext
 * @param {Array.<adapt.vtree.NodeContext>} trailingEdgeContexts
 * @param {boolean} saveEvenOverflown
 * @param {?string} breakAtTheEdge
 * @return {boolean} true if overflows
 */
adapt.layout.Column.prototype.saveEdgeAndCheckForOverflow = function(nodeContext,
                                                                     trailingEdgeContexts, saveEvenOverflown, breakAtTheEdge) {
    if (!nodeContext) {
        return false;
    }
    if (adapt.layout.isOrphan(nodeContext.viewNode)) {
        return false;
    }
    var edge = adapt.layout.calculateEdge(nodeContext, this.clientLayout, 0, this.vertical);
    var offsets = calculateOffsetOfRepetitiveElements(
        nodeContext, vivliostyle.repetitiveelements.collectRepetitiveElements(this));
    var overflown = this.isOverflown(edge + ((this.vertical ? -1 : 1) * offsets.minimum));
    if (this.isOverflown(edge + ((this.vertical ? -1 : 1) * offsets.current))
        && !this.nodeContextOverflowingDueToRepetitiveElements) {
        this.nodeContextOverflowingDueToRepetitiveElements = nodeContext;
    }
    if (trailingEdgeContexts) {
        edge += this.getTrailingMarginEdgeAdjustment(trailingEdgeContexts);
    }
    this.updateMaxReachedAfterEdge(edge);
    // Always save if this.stopAtOverflow is false
    saveEvenOverflown = this.stopAtOverflow ? saveEvenOverflown : true;
    if (saveEvenOverflown || !overflown) {
        this.saveEdgeBreakPosition(nodeContext, breakAtTheEdge, overflown);
    }
    return overflown;
};

/**
 * @param {adapt.vtree.NodeContext} nodeContext
 * @returns {boolean}
 */
adapt.layout.Column.prototype.applyClearance = function(nodeContext) {
    if (!nodeContext.viewNode.parentNode) {
        // Cannot do ceralance for nodes without parents
        return false;
    }
    // measure where the edge of the element would be without clearance
    var margin = this.getComputedMargin(/** @type {Element} */ (nodeContext.viewNode));
    var spacer = nodeContext.viewNode.ownerDocument.createElement("div");
    if (this.vertical) {
        spacer.style.bottom = "0px";
        spacer.style.width = "1px";
        spacer.style.marginRight = margin.right + "px";
    } else {
        spacer.style.right = "0px";
        spacer.style.height = "1px";
        spacer.style.marginTop = margin.top + "px";
    }
    nodeContext.viewNode.parentNode.insertBefore(spacer, nodeContext.viewNode);
    var spacerBox = this.clientLayout.getElementClientRect(spacer);
    var edge = this.getBeforeEdge(spacerBox);
    var dir = this.getBoxDir();
    var clear = nodeContext.clearSide;
    var clearEdge = -this.getBoxDir() * Infinity;
    if (clear === "all") {
        clearEdge = this.pageFloatLayoutContext.getPageFloatClearEdge(clear, this);
    }
    switch (clear) {
        case "left" :
            clearEdge = dir * Math.max(clearEdge*dir, this.leftFloatEdge*dir);
            break;
        case "right" :
            clearEdge = dir * Math.max(clearEdge*dir, this.rightFloatEdge*dir);
            break;
        default :
            clearEdge = dir * Math.max(clearEdge*dir, Math.max(this.rightFloatEdge*dir, this.leftFloatEdge*dir));
    }
    // edge holds the position where element border "before" edge will be without clearance.
    // clearEdge is the "after" edge of the float to clear.
    if (edge * dir >= clearEdge * dir) {
        // No need for clearance
        nodeContext.viewNode.parentNode.removeChild(spacer);
        return false;
    } else {
        // Need some clearance, determine how much. Add the clearance node, measure its after
        // edge and adjust after margin (required due to possible margin collapse before
        // clearance was introduced).
        var height = Math.max(1, (clearEdge - edge) * dir);
        if (this.vertical) {
            spacer.style.width = height + "px";
        } else {
            spacer.style.height = height + "px";
        }
        spacerBox = this.clientLayout.getElementClientRect(spacer);
        var afterEdge = this.getAfterEdge(spacerBox);
        if (this.vertical) {
            var wAdj = (afterEdge + margin.right) - clearEdge;
            if ((wAdj > 0) == (margin.right >= 0)) {
                // In addition to collapsed portion
                wAdj += margin.right;
            }
            spacer.style.marginLeft = wAdj + "px";
        } else {
            var hAdj = clearEdge - (afterEdge + margin.top);
            if ((hAdj > 0) == (margin.top >= 0)) {
                // In addition to collapsed portion
                hAdj += margin.top;
            }
            spacer.style.marginBottom = hAdj + "px";
        }
        nodeContext.clearSpacer = spacer;
        return true;
    }
};

/**
 * @param {adapt.vtree.FormattingContext} formattingContext
 * @returns {boolean}
 */
adapt.layout.Column.prototype.isBFC = function(formattingContext) {
    if (formattingContext instanceof adapt.layout.BlockFormattingContext) return true;
    if (formattingContext instanceof vivliostyle.table.TableFormattingContext) return false;
    if (formattingContext instanceof vivliostyle.repetitiveelements.RepetitiveElementsOwnerFormattingContext) return true;
    return false;
};


/**
 * Skips positions until either the start of unbreakable block or inline content.
 * Also sets breakBefore on the result combining break-before and break-after
 * properties from all elements that meet at the edge.
 * @param {adapt.vtree.NodeContext} nodeContext
 * @param {boolean} leadingEdge
 * @param {?string} forcedBreakValue
 * @return {!adapt.task.Result.<adapt.vtree.NodeContext>}
 */
adapt.layout.Column.prototype.skipEdges = function(nodeContext, leadingEdge, forcedBreakValue) {
    var fc = nodeContext.after ?
        (nodeContext.parent && nodeContext.parent.formattingContext) : nodeContext.formattingContext;
    if (fc && !this.isBFC(fc)) {
        return adapt.task.newResult(nodeContext);
    }

    var self = this;
    /** @type {!adapt.task.Frame.<adapt.vtree.NodeContext>} */ var frame
        = adapt.task.newFrame("skipEdges");
    // If a forced break occurred at the end of the previous column, nodeContext.after should be false.
    var atUnforcedBreak = !forcedBreakValue && leadingEdge && (nodeContext && nodeContext.after);
    var breakAtTheEdge = forcedBreakValue;
    var lastAfterNodeContext = null;
    var leadingEdgeContexts = [];
    var trailingEdgeContexts = [];
    var onStartEdges = false;

    function needForcedBreak() {
        // leadingEdge=true means that we are at the beginning of the new column and hence must avoid a break
        // (Otherwise leading to an infinite loop)
        return !!forcedBreakValue || (!leadingEdge && vivliostyle.break.isForcedBreakValue(breakAtTheEdge));
    }

    function processForcedBreak() {
        nodeContext = leadingEdgeContexts[0] || nodeContext;
        nodeContext.viewNode.parentNode.removeChild(nodeContext.viewNode);
        self.pageBreakType = breakAtTheEdge;
    }
    frame.loopWithFrame(function(loopFrame) {
        while (nodeContext) {
            goog.asserts.assert(nodeContext.formattingContext);
            var layoutProcessor = new adapt.layout.LayoutProcessorResolver().find(nodeContext.formattingContext);

            // A code block to be able to use break. Break moves to the next node position.
            do {
                if (!nodeContext.viewNode) {
                    // Non-displayable content, skip
                    break;
                }
                if (nodeContext.inline && nodeContext.viewNode.nodeType != 1) {
                    if (adapt.vtree.canIgnore(nodeContext.viewNode, nodeContext.whitespace)) {
                        // Ignorable text content, skip
                        break;
                    }
                    if (!nodeContext.after) {
                        // Leading edge of non-empty block -> finished going through all starting edges of the box
                        if (needForcedBreak()) {
                            processForcedBreak();
                        } else if (self.saveEdgeAndCheckForOverflow(lastAfterNodeContext, null, true, breakAtTheEdge)) {
                            nodeContext = (self.stopAtOverflow ? (lastAfterNodeContext || nodeContext) : nodeContext).modify();
                            nodeContext.overflow = true;
                        } else {
                            nodeContext = nodeContext.modify();
                            nodeContext.breakBefore = breakAtTheEdge;
                        }
                        loopFrame.breakLoop();
                        return;
                    }
                }
                if (!nodeContext.after) {
                    if (layoutProcessor) {
                        if (layoutProcessor.startNonInlineElementNode(nodeContext)) break;
                    }
                    if (nodeContext.clearSide) {
                        // clear
                        if (self.applyClearance(nodeContext) && leadingEdge &&
                            self.breakPositions.length === 0) {
                            self.saveEdgeBreakPosition(nodeContext.copy(), breakAtTheEdge, false);
                        }
                    }
                    if (!self.isBFC(nodeContext.formattingContext)
                        || nodeContext.formattingContext instanceof vivliostyle.repetitiveelements.RepetitiveElementsOwnerFormattingContext
                        || self.isFloatNodeContext(nodeContext) || nodeContext.flexContainer) {
                        // new formatting context, or float or flex container (unbreakable)
                        leadingEdgeContexts.push(nodeContext.copy());
                        breakAtTheEdge = vivliostyle.break.resolveEffectiveBreakValue(breakAtTheEdge, nodeContext.breakBefore);
                        // check if a forced break must occur before the block.
                        if (needForcedBreak()) {
                            processForcedBreak();
                        } else if (self.saveEdgeAndCheckForOverflow(lastAfterNodeContext, null, true, breakAtTheEdge) || !self.layoutConstraint.allowLayout(nodeContext)) {
                            // overflow
                            nodeContext = (self.stopAtOverflow ? (lastAfterNodeContext || nodeContext) : nodeContext).modify();
                            nodeContext.overflow = true;
                        }
                        loopFrame.breakLoop();
                        return;
                    }
                }
                if (nodeContext.viewNode.nodeType != 1) {
                    // not an element
                    break;
                }
                var style = (/** @type {HTMLElement} */ (nodeContext.viewNode)).style;
                if (nodeContext.after) {
                    if (nodeContext.inline)
                        // Skip an empty inline box at the start of a block
                        // (An anonymous block consisting entirely of
                        // collapsible white space is removed from the rendering tree)
                        break;
                    if (layoutProcessor) {
                        if (layoutProcessor.afterNonInlineElementNode(nodeContext, self.stopAtOverflow)) break;
                    }
                    // Trailing edge
                    if (onStartEdges) {
                        // finished going through all starting edges of the box.
                        // check if a forced break must occur before the block.
                        if (needForcedBreak()) {
                            processForcedBreak();
                            loopFrame.breakLoop();
                            return;
                        }
                        // since a break did not occur, move to the next edge. this edge is no longer the leading edge.
                        leadingEdgeContexts = [];
                        leadingEdge = false;
                        atUnforcedBreak = false;
                        breakAtTheEdge = null;
                    }
                    onStartEdges = false; // we are now on end edges.
                    lastAfterNodeContext = nodeContext.copy();
                    trailingEdgeContexts.push(lastAfterNodeContext);
                    breakAtTheEdge = vivliostyle.break.resolveEffectiveBreakValue(breakAtTheEdge, nodeContext.breakAfter);
                    if (style && !(self.zeroIndent(style.paddingBottom) && self.zeroIndent(style.borderBottomWidth))) {
                        // Non-zero trailing inset.
                        if (self.saveEdgeAndCheckForOverflow(lastAfterNodeContext, null, true, breakAtTheEdge)) {
                            // overflow
                            nodeContext = (self.stopAtOverflow ? (lastAfterNodeContext || nodeContext) : nodeContext).modify();
                            nodeContext.overflow = true;
                            if (self.stopAtOverflow) {
                                loopFrame.breakLoop();
                                return;
                            }
                        }
                        // Margins don't collapse across non-zero borders and paddings.
                        trailingEdgeContexts = [lastAfterNodeContext];
                        lastAfterNodeContext = null;
                    }
                } else {
                    // Leading edge
                    leadingEdgeContexts.push(nodeContext.copy());
                    breakAtTheEdge = vivliostyle.break.resolveEffectiveBreakValue(breakAtTheEdge, nodeContext.breakBefore);
                    if (!self.layoutConstraint.allowLayout(nodeContext)) {
                        self.saveEdgeAndCheckForOverflow(lastAfterNodeContext, null, false, breakAtTheEdge);
                        nodeContext = nodeContext.modify();
                        nodeContext.overflow = true;
                        if (self.stopAtOverflow) {
                            loopFrame.breakLoop();
                            return;
                        }
                    }
                    var viewTag = nodeContext.viewNode.localName;
                    if (adapt.layout.mediaTags[viewTag]) {
                        // elements that have inherent content
                        // check if a forced break must occur before the block.
                        if (needForcedBreak()) {
                            processForcedBreak();
                        } else if (self.saveEdgeAndCheckForOverflow(lastAfterNodeContext, null, true, breakAtTheEdge)) {
                            // overflow
                            nodeContext = (self.stopAtOverflow ? (lastAfterNodeContext || nodeContext) : nodeContext).modify();
                            nodeContext.overflow = true;
                        }
                        loopFrame.breakLoop();
                        return;
                    }
                    if (style && !(self.zeroIndent(style.paddingTop) && self.zeroIndent(style.borderTopWidth))) {
                        // Non-zero leading inset
                        atUnforcedBreak = false;
                        trailingEdgeContexts = [];
                    }
                    onStartEdges = true; // we are now on starting edges.
                }
            } while (false);  // End of block of code to use break
            var nextResult = self.layoutContext.nextInTree(nodeContext, atUnforcedBreak);
            if (nextResult.isPending()) {
                nextResult.then(function(nodeContextParam) {
                    nodeContext = nodeContextParam;
                    loopFrame.continueLoop();
                });
                return;
            } else {
                nodeContext = nextResult.get();
            }
        }
        if (self.saveEdgeAndCheckForOverflow(lastAfterNodeContext, trailingEdgeContexts, false, breakAtTheEdge)) {
            if (lastAfterNodeContext && self.stopAtOverflow) {
                nodeContext = lastAfterNodeContext.modify();
                nodeContext.overflow = true;
            } else {
                // TODO: what to return here??
            }
        } else if (vivliostyle.break.isForcedBreakValue(breakAtTheEdge)) {
            self.pageBreakType = breakAtTheEdge;
        }
        loopFrame.breakLoop();
    }).then(function() {
        if (lastAfterNodeContext) {
            self.lastAfterPosition = lastAfterNodeContext.toNodePosition();
        }
        frame.finish(nodeContext);
    });
    return frame.result();
};

/**
 * Skips non-renderable positions until it hits the end of the flow or some renderable
 * content. Returns the nodeContext that was passed in if some content remains and null
 * if all content could be skipped.
 * @param {adapt.vtree.NodeContext} nodeContext
 * @return {!adapt.task.Result.<adapt.vtree.NodeContext>}
 */
adapt.layout.Column.prototype.skipTailEdges = function(nodeContext) {
    var resultNodeContext = nodeContext.copy();
    var self = this;
    /** @type {!adapt.task.Frame.<adapt.vtree.NodeContext>} */ var frame
        = adapt.task.newFrame("skipEdges");
    var breakAtTheEdge = null;
    var onStartEdges = false;
    frame.loopWithFrame(function(loopFrame) {
        while (nodeContext) {
            // A code block to be able to use break. Break moves to the next node position.
            do {
                if (!nodeContext.viewNode) {
                    // Non-displayable content, skip
                    break;
                }
                if (nodeContext.inline && nodeContext.viewNode.nodeType != 1) {
                    if (adapt.vtree.canIgnore(nodeContext.viewNode, nodeContext.whitespace)) {
                        // Ignorable text content, skip
                        break;
                    }
                    if (!nodeContext.after) {
                        // Leading edge of non-empty block -> finished going through all starting edges of the box
                        if (vivliostyle.break.isForcedBreakValue(breakAtTheEdge)) {
                            self.pageBreakType = breakAtTheEdge;
                        }
                        loopFrame.breakLoop();
                        return;
                    }
                }
                if (!nodeContext.after) {
                    if (self.isFloatNodeContext(nodeContext) || nodeContext.flexContainer) {
                        // float or flex container (unbreakable)
                        breakAtTheEdge = vivliostyle.break.resolveEffectiveBreakValue(breakAtTheEdge, nodeContext.breakBefore);
                        // check if a forced break must occur before the block.
                        if (vivliostyle.break.isForcedBreakValue(breakAtTheEdge)) {
                            self.pageBreakType = breakAtTheEdge;
                        }
                        loopFrame.breakLoop();
                        return;
                    }
                }
                if (nodeContext.viewNode.nodeType != 1) {
                    // not an element
                    break;
                }
                var style = (/** @type {HTMLElement} */ (nodeContext.viewNode)).style;
                if (nodeContext.after) {
                    // Trailing edge
                    if (onStartEdges) {
                        // finished going through all starting edges of the box.
                        // check if a forced break must occur before the block.
                        if (vivliostyle.break.isForcedBreakValue(breakAtTheEdge)) {
                            self.pageBreakType = breakAtTheEdge;
                            loopFrame.breakLoop();
                            return;
                        }
                        // since a break did not occur, move to the next edge.
                        breakAtTheEdge = null;
                    }
                    onStartEdges = false; // we are now on end edges.
                    breakAtTheEdge = vivliostyle.break.resolveEffectiveBreakValue(breakAtTheEdge, nodeContext.breakAfter);
                } else {
                    // Leading edge
                    breakAtTheEdge = vivliostyle.break.resolveEffectiveBreakValue(breakAtTheEdge, nodeContext.breakBefore);
                    var viewTag = nodeContext.viewNode.localName;
                    if (adapt.layout.mediaTags[viewTag]) {
                        // elements that have inherent content
                        // check if a forced break must occur before the block.
                        if (vivliostyle.break.isForcedBreakValue(breakAtTheEdge)) {
                            self.pageBreakType = breakAtTheEdge;
                        }
                        loopFrame.breakLoop();
                        return;
                    }
                    if (style && !(self.zeroIndent(style.paddingTop) && self.zeroIndent(style.borderTopWidth))) {
                        // Non-zero leading inset
                        loopFrame.breakLoop();
                        return;
                    }
                }
                onStartEdges = true; // we are now on starting edges.
            } while (false);  // End of block of code to use break
            var nextResult = self.layoutContext.nextInTree(nodeContext);
            if (nextResult.isPending()) {
                nextResult.then(function(nodeContextParam) {
                    nodeContext = nodeContextParam;
                    loopFrame.continueLoop();
                });
                return;
            } else {
                nodeContext = nextResult.get();
            }
        }
        resultNodeContext = null;
        loopFrame.breakLoop();
    }).then(function() {
        frame.finish(resultNodeContext);
    });
    return frame.result();
};

/**
 * @param {adapt.vtree.NodeContext} nodeContext
 * @return {!adapt.task.Result.<adapt.vtree.NodeContext>}
 */
adapt.layout.Column.prototype.layoutFloatOrFootnote = function(nodeContext) {
    if (vivliostyle.pagefloat.isPageFloat(nodeContext.floatReference) ||
        nodeContext.floatSide === "footnote") {
        return this.layoutPageFloat(nodeContext);
    } else {
        return this.layoutFloat(nodeContext);
    }
};

/**
 * Layout next portion of the source.
 * @param {adapt.vtree.NodeContext} nodeContext
 * @param {boolean} leadingEdge
 * @param {?string=} forcedBreakValue
 * @return {adapt.task.Result.<adapt.vtree.NodeContext>}
 */
adapt.layout.Column.prototype.layoutNext = function(nodeContext, leadingEdge, forcedBreakValue) {
    var self = this;
    /** @type {!adapt.task.Frame.<adapt.vtree.NodeContext>} */ var frame
        = adapt.task.newFrame("layoutNext");
    this.skipEdges(nodeContext, leadingEdge, forcedBreakValue || null).then(function(nodeContextParam) {
        nodeContext = /** @type {adapt.vtree.NodeContext} */ (nodeContextParam);
        if (!nodeContext || self.pageBreakType || self.stopByOverflow(nodeContext)) {
            // finished all content, explicit page break or overflow (automatic page break)
            frame.finish(nodeContext);
        } else {
            var formattingContext = nodeContext.formattingContext;
            goog.asserts.assert(formattingContext);
            var layoutProcessor = new adapt.layout.LayoutProcessorResolver().find(formattingContext);
            layoutProcessor.layout(nodeContext, self, leadingEdge).thenFinish(frame);
        }
    });
    return frame.result();
};

/**
 * @param {adapt.vtree.NodeContext} nodeContext
 * @param {boolean} removeSelf
 * @return {void}
 */
adapt.layout.Column.prototype.clearOverflownViewNodes = function(nodeContext, removeSelf) {
    if (!nodeContext) return;
    for (var parent = nodeContext.parent; nodeContext; nodeContext = parent, parent = parent ? parent.parent : null) {
        var formattingContext = (parent || nodeContext).formattingContext;
        goog.asserts.assert(formattingContext);
        var layoutProcessor = new adapt.layout.LayoutProcessorResolver().find(formattingContext);
        layoutProcessor.clearOverflownViewNodes(this, parent, nodeContext, removeSelf);
        removeSelf = false;
    }
};

/**
 * @return {void}
 */
adapt.layout.Column.prototype.initGeom = function() {
    // TODO: we should be able to avoid querying the layout engine at this point.
    // Create an element that fills the content area and query its size. Calling
    // getElementClientRect on the container element includes element padding
    // which is wrong for our purposes.
    var probe = /** @type {HTMLElement} */ (this.element.ownerDocument.createElement("div"));
    probe.style.position = "absolute";
    probe.style.top = this.paddingTop + "px";
    probe.style.right = this.paddingRight + "px";
    probe.style.bottom = this.paddingBottom + "px";
    probe.style.left = this.paddingLeft + "px";
    this.element.appendChild(probe);
    var columnBBox = this.clientLayout.getElementClientRect(probe);
    this.element.removeChild(probe);
    var offsetX = this.originX + this.left + this.getInsetLeft();
    var offsetY = this.originY + this.top + this.getInsetTop();
    this.box = new adapt.geom.Rect(offsetX, offsetY, offsetX + this.width,
        offsetY + this.height);
    this.startEdge = columnBBox ? (this.vertical ? columnBBox.top : columnBBox.left) : 0;
    this.endEdge = columnBBox ? (this.vertical ? columnBBox.bottom : columnBBox.right) : 0;
    this.beforeEdge = columnBBox ? (this.vertical ? columnBBox.right : columnBBox.top) : 0;
    this.afterEdge = columnBBox ? (this.vertical ? columnBBox.left : columnBBox.bottom) : 0;
    this.leftFloatEdge = this.beforeEdge;
    this.rightFloatEdge = this.beforeEdge;
    this.bottommostFloatTop = this.beforeEdge;
    this.footnoteEdge = this.afterEdge;
    this.bands = adapt.geom.shapesToBands(this.box, [this.getInnerShape()],
        this.getExclusions(), 8, this.snapHeight, this.vertical);
    this.createFloats();
};

/**
 * @return {void}
 */
adapt.layout.Column.prototype.init = function() {
    this.chunkPositions = [];
    adapt.base.setCSSProperty(this.element, "width", this.width + "px");
    adapt.base.setCSSProperty(this.element, "height", this.height + "px");
    this.initGeom();
    this.computedBlockSize = 0;
    this.overflown = false;
    this.pageBreakType = null;
    this.lastAfterPosition = null;
};

/**
 * Save the potential breaking position at the edge. Should, in general, save "after" position
 * but only after skipping all of the "before" ones and getting to the non-empty content (to
 * get breakAtEdge right).
 * @param {adapt.vtree.NodeContext} position
 * @param {?string} breakAtEdge
 * @param {boolean} overflows
 * @return {void}
 */
adapt.layout.Column.prototype.saveEdgeBreakPosition = function(position, breakAtEdge, overflows) {
    goog.asserts.assert(position.formattingContext);
    var copy = position.copy();
    var layoutProcessor = new adapt.layout.LayoutProcessorResolver().find(position.formattingContext);
    var bp = layoutProcessor.createEdgeBreakPosition(copy, breakAtEdge, overflows, this.computedBlockSize);
    this.breakPositions.push(bp);
};

/**
 * @param {Array.<adapt.vtree.NodeContext>} checkPoints array of breaking points for breakable block
 * @return {void}
 */
adapt.layout.Column.prototype.saveBoxBreakPosition = function(checkPoints) {
    var penalty = checkPoints[0].breakPenalty;
    var bp = new adapt.layout.BoxBreakPosition(checkPoints, penalty);
    this.breakPositions.push(bp);
};

/**
 * @param {number} afterEdge
 */
adapt.layout.Column.prototype.updateMaxReachedAfterEdge = function(afterEdge) {
    if (!isNaN(afterEdge)) {
        var size = this.getBoxDir() * (afterEdge - this.beforeEdge);
        this.computedBlockSize = Math.max(size, this.computedBlockSize);
    }
};

/**
 * @param {adapt.vtree.ChunkPosition} chunkPosition starting position.
 * @param {boolean} leadingEdge
 * @param {?string=} breakAfter
 * @return {!adapt.task.Result.<adapt.vtree.ChunkPosition>} holding end position.
 */
adapt.layout.Column.prototype.layout = function(chunkPosition, leadingEdge, breakAfter) {
    this.chunkPositions.push(chunkPosition);  // So we can re-layout this column later
    if (chunkPosition.primary.after) {
        this.lastAfterPosition = chunkPosition.primary;
    }
    if (this.stopAtOverflow && this.overflown) {
        return adapt.task.newResult(/** @type {adapt.vtree.ChunkPosition} */ (chunkPosition));
    }
    var self = this;
    /** @type {!adapt.task.Frame.<adapt.vtree.ChunkPosition>} */ var frame = adapt.task.newFrame("layout");
        // ------ start the column -----------
    self.openAllViews(chunkPosition.primary).then(function(nodeContext) {
        var initialNodeContext = null;
        if (nodeContext.viewNode) {
            initialNodeContext = nodeContext.copy();
        } else {
            var nextInTreeListener = function(evt) {
                if (evt.nodeContext.viewNode) {
                    initialNodeContext = evt.nodeContext;
                    self.layoutContext.removeEventListener("nextInTree", nextInTreeListener);
                }
            };
            self.layoutContext.addEventListener("nextInTree", nextInTreeListener);
        }
        var retryer = new adapt.layout.LayoutRetryer(leadingEdge, breakAfter);
        retryer.layout(nodeContext, self).then(function(nodeContextParam) {
            self.doFinishBreak(nodeContextParam, retryer.context.overflownNodeContext, initialNodeContext, retryer.initialComputedBlockSize).then(function(positionAfter) {
                var cont = null;
                if (!self.pseudoParent) {
                    cont = self.resetConstraints(positionAfter);
                } else {
                    cont = adapt.task.newResult(null);
                }
                cont.then(function() {
                    if (self.pageFloatLayoutContext.isInvalidated()) {
                        frame.finish(null);
                        return;
                    }
                    if (!positionAfter) {
                        frame.finish(null);
                    } else {
                        self.overflown = true;
                        var result = new adapt.vtree.ChunkPosition(positionAfter.toNodePosition());
                        frame.finish(result);
                    }
                });
            });
        });
    });
    return frame.result();
};

adapt.layout.Column.prototype.resetConstraints = function(nodeContext) {
    /** @type {!adapt.task.Frame.<boolean>} */ var frame = adapt.task.newFrame("resetConstraints");
    var i = 0;
    frame.loop(function() {
        if (i < this.fragmentLayoutConstraints.length) {
            var result = this.fragmentLayoutConstraints[i++].finishBreak(nodeContext, this);
            return result.thenReturn(true);
        } else {
            return adapt.task.newResult(false);
        }
    }.bind(this)).then(function() {
        frame.finish(true);
    });
    return frame.result();
};

/**
 * @param {adapt.vtree.NodeContext} nodeContext starting position.
 * @param {boolean} leadingEdge
 * @param {?string=} breakAfter
 * @return {!adapt.task.Result.<{nodeContext: adapt.vtree.NodeContext, overflownNodeContext: adapt.vtree.NodeContext}>} holding end position.
 */
adapt.layout.Column.prototype.doLayout = function(nodeContext, leadingEdge, breakAfter) {
    var self = this;
    /**
     * @type {!adapt.task.Frame.<{
     *   nodeContext: adapt.vtree.NodeContext,
     *   overflownNodeContext: adapt.vtree.NodeContext
     * }>}
     */
    var frame = adapt.task.newFrame("doLayout");
    /** @type {adapt.vtree.NodeContext} */ var overflownNodeContext = null;
    // ------ init backtracking list -----
    self.breakPositions = [];
    self.nodeContextOverflowingDueToRepetitiveElements = null;
    // ------- fill the column -------------
    frame.loopWithFrame(function(loopFrame) {
        while (nodeContext) {
            // fill a single block
            var pending = true;
            self.layoutNext(nodeContext, leadingEdge, breakAfter || null).then(function(nodeContextParam) {
                leadingEdge = false;
                breakAfter = null;

                if (self.nodeContextOverflowingDueToRepetitiveElements && self.stopAtOverflow) {
                    self.pageBreakType = null;
                    nodeContext = self.nodeContextOverflowingDueToRepetitiveElements;
                    nodeContext.overflow = true;
                } else {
                    nodeContext = nodeContextParam;
                }

                if (self.pageFloatLayoutContext.isInvalidated()) {
                    loopFrame.breakLoop();
                } else if (self.pageBreakType) {
                    // explicit page break
                    loopFrame.breakLoop(); // Loop end
                } else if (nodeContext && self.stopByOverflow(nodeContext)) {
                    // overflow (implicit page break): back up and find a page break
                    overflownNodeContext = nodeContext;
                    nodeContext = self.findAcceptableBreakPosition().nodeContext;
                    loopFrame.breakLoop(); // Loop end
                } else {
                    if (pending) {
                        // Sync case
                        pending = false;
                    } else {
                        // Async case
                        loopFrame.continueLoop();
                    }
                }
            });
            if (pending) {
                // Async case and loop end
                pending = false;
                return;
            }
            // Sync case
        }
        self.computedBlockSize += self.getOffsetByRepetitiveElements();
        loopFrame.breakLoop();
    }).then(function() {
        frame.finish({nodeContext: nodeContext, overflownNodeContext: overflownNodeContext});
    });
    return frame.result();
};

/**
 * Re-layout already laid-out chunks. Return the position of the last flow if there is
 * an overflow.
 * TODO: deal with chunks that did not fit at all.
 * @return {adapt.task.Result.<adapt.vtree.ChunkPosition>} holding end position.
 */
adapt.layout.Column.prototype.redoLayout = function() {
    var chunkPositions = this.chunkPositions;
    var last = this.element.lastChild;
    while (last != this.last) {
        var prev = last.previousSibling;
        if (!(this.element === last.parentNode && this.layoutContext.isPseudoelement(last))) {
            this.element.removeChild(last);
        }
        last = prev;
    }
    this.killFloats();
    this.init();
    var self = this;
    /** @type {!adapt.task.Frame.<adapt.vtree.ChunkPosition>} */ var frame
        = adapt.task.newFrame("redoLayout");
    var i = 0;
    var res = null;
    var leadingEdge = true;
    frame.loopWithFrame(function(loopFrame) {
        if (i < chunkPositions.length) {
            var chunkPosition = chunkPositions[i++];
            self.layout(chunkPosition, leadingEdge).then(function(pos) {
                leadingEdge = false;
                if (pos) {
                    res = pos;
                    loopFrame.breakLoop();
                } else {
                    loopFrame.continueLoop();
                }
            });
            return;
        }
        loopFrame.breakLoop();
    }).then(function() {
        frame.finish(res);
    });
    return frame.result();
};


/**
 * @param {Node} node
 * @return {boolean}
 */
adapt.layout.isOrphan = function(node) {
    while (node) {
        if (node.parentNode === node.ownerDocument) return false;
        node = node.parentNode;
    }
    return true;
};

/**
 * @constructor
 * @param {boolean} leadingEdge
 * @param {?string=} breakAfter
 * @extends {vivliostyle.layoututil.AbstractLayoutRetryer}
 */
adapt.layout.LayoutRetryer = function(leadingEdge, breakAfter) {
    vivliostyle.layoututil.AbstractLayoutRetryer.call(this);
    /** @const */ this.leadingEdge = leadingEdge;
    /** @const */ this.breakAfter = breakAfter || null;
    /** @private @type {?string} */ this.initialPageBreakType = null;
    /** @private @type {number} */ this.initialComputedBlockSize = 0;
    /** @private @type {boolean} */ this.initialOverflown = false;
    /** @type {{overflownNodeContext: adapt.vtree.NodeContext}} */ this.context = {overflownNodeContext:null};
};
goog.inherits(adapt.layout.LayoutRetryer, vivliostyle.layoututil.AbstractLayoutRetryer);

/**
 * @override
 */
adapt.layout.LayoutRetryer.prototype.resolveLayoutMode = function(nodeContext) {
    return new adapt.layout.DefaultLayoutMode(this.leadingEdge, this.breakAfter, this.context);
};

/**
 * @override
 */
adapt.layout.LayoutRetryer.prototype.prepareLayout = function(nodeContext, column) {
    column.fragmentLayoutConstraints = [];
    if (!column.pseudoParent) vivliostyle.repetitiveelements.clearCache();
};

/**
 * @override
 */
adapt.layout.LayoutRetryer.prototype.saveState = function(nodeContext, column) {
    vivliostyle.layoututil.AbstractLayoutRetryer.prototype.saveState.call(this, nodeContext, column);
    this.initialPageBreakType = column.pageBreakType;
    this.initialComputedBlockSize = column.computedBlockSize;
    this.initialOverflown = column.overflown;
};

/**
 * @override
 */
adapt.layout.LayoutRetryer.prototype.restoreState = function(nodeContext, column) {
    vivliostyle.layoututil.AbstractLayoutRetryer.prototype.restoreState.call(this, nodeContext, column);
    column.pageBreakType = this.initialPageBreakType;
    column.computedBlockSize = this.initialComputedBlockSize;
    column.overflown = this.initialOverflown;
};

/**
 * @constructor
 * @param {boolean} leadingEdge
 * @param {?string} breakAfter
 * @param {{overflownNodeContext: adapt.vtree.NodeContext}} context
 * @implements {vivliostyle.layoututil.LayoutMode}
 */
adapt.layout.DefaultLayoutMode = function(leadingEdge, breakAfter, context) {
    /** @const */ this.leadingEdge = leadingEdge;
    /** @const */ this.breakAfter = breakAfter;
    /** @const */ this.context = context;
};

/**
 * @override
 */
adapt.layout.DefaultLayoutMode.prototype.doLayout = function(nodeContext, column) {
    /** @type {!adapt.task.Frame.<adapt.vtree.NodeContext>} */ var frame =
        adapt.task.newFrame("adapt.layout.DefaultLayoutMode.doLayout");
    column.doLayout(nodeContext, this.leadingEdge, this.breakAfter).then(function(result) {
        this.context.overflownNodeContext = result.overflownNodeContext;
        frame.finish(result.nodeContext);
    }.bind(this));
    return frame.result();
};

/**
 * @override
 */
adapt.layout.DefaultLayoutMode.prototype.accept = function(nodeContext, column) {
    if (column.pageFloatLayoutContext.isInvalidated() || column.pageBreakType) {
        return true;
    }
    if (column.fragmentLayoutConstraints.length <= 0) return true;
    return column.fragmentLayoutConstraints.every(function(constraint) {
        return constraint.allowLayout(nodeContext, this.context.overflownNodeContext, column);
    }.bind(this));
};

/**
 * @override
 */
adapt.layout.DefaultLayoutMode.prototype.postLayout = function(positionAfter, initialPosition, column, accepted) {
    if (!accepted) {
        column.fragmentLayoutConstraints.some(function(constraint) {
            return constraint.nextCandidate(positionAfter);
        });
    }
    column.fragmentLayoutConstraints.forEach(function(constraint) {
        constraint.postLayout(accepted, positionAfter, initialPosition, column);
    });
};

/**
 * @constructor
 * @implements {adapt.layout.LayoutProcessor}
 */
adapt.layout.BlockLayoutProcessor = function() {};

/**
 * @override
 */
adapt.layout.BlockLayoutProcessor.prototype.layout = function(nodeContext, column, leadingEdge) {
    if (column.isFloatNodeContext(nodeContext)) {
        return column.layoutFloatOrFootnote(nodeContext);
    } else if (column.isBreakable(nodeContext)) {
        return column.layoutBreakableBlock(nodeContext);
    } else {
        return column.layoutUnbreakable(nodeContext);
    }
};

/**
 * @override
 */
adapt.layout.BlockLayoutProcessor.prototype.createEdgeBreakPosition = function(
    position, breakOnEdge, overflows, columnBlockSize) {
    return new adapt.layout.EdgeBreakPosition(position.copy(), breakOnEdge, overflows, columnBlockSize);
};
/**
 * @override
 */
adapt.layout.BlockLayoutProcessor.prototype.startNonInlineElementNode = function(nodeContext) {
    return false;
};
/**
 * @override
 */
adapt.layout.BlockLayoutProcessor.prototype.afterNonInlineElementNode = function(nodeContext) {
    return false;
};

/**
 * @override
 */
adapt.layout.BlockLayoutProcessor.prototype.clearOverflownViewNodes = function(column, parentNodeContext, nodeContext, removeSelf) {
    if (!nodeContext.viewNode) return;
    if (!nodeContext.viewNode.parentNode) return;
    var parentNode = nodeContext.viewNode.parentNode;

    column.removeFollowingSiblings(parentNode, nodeContext.viewNode);
    if (removeSelf) {
        parentNode.removeChild(nodeContext.viewNode);
    }
};

/**
 * @param {!adapt.layout.Column} column
 * @param {adapt.vtree.NodeContext} nodeContext
 * @param {boolean} forceRemoveSelf
 * @param {boolean} endOfColumn
 * @return {!adapt.task.Result.<boolean>} holing true
 * @override
 */
adapt.layout.BlockLayoutProcessor.prototype.finishBreak = function(column, nodeContext, forceRemoveSelf, endOfColumn) {
    var removeSelf = forceRemoveSelf || (nodeContext.viewNode != null && nodeContext.viewNode.nodeType == 1 && !nodeContext.after);
    column.clearOverflownViewNodes(nodeContext, removeSelf);
    if (endOfColumn) {
        column.fixJustificationIfNeeded(nodeContext, true);
        column.layoutContext.processFragmentedBlockEdge(removeSelf ? nodeContext : nodeContext.parent);
    }
    return adapt.task.newResult(true);
};

/**
 * @const
 */
adapt.layout.blockLayoutProcessor = new adapt.layout.BlockLayoutProcessor();

vivliostyle.plugin.registerHook(vivliostyle.plugin.HOOKS.RESOLVE_FORMATTING_CONTEXT,
    function(nodeContext, firstTime, display, position, floatSide, isRoot) {
        var parent = nodeContext.parent;
        if (!parent && nodeContext.formattingContext) {
            return null;
        } else if (parent && nodeContext.formattingContext !== parent.formattingContext) {
            return null;
        } else if (nodeContext.establishesBFC ||
            (!nodeContext.formattingContext && vivliostyle.display.isBlock(display, position, floatSide, isRoot))) {
            return new adapt.layout.BlockFormattingContext(parent ? parent.formattingContext : null);
        } else {
            return null;
        }
    }
);

vivliostyle.plugin.registerHook(vivliostyle.plugin.HOOKS.RESOLVE_LAYOUT_PROCESSOR, function(formattingContext) {
    if (formattingContext instanceof adapt.layout.BlockFormattingContext) {
        return adapt.layout.blockLayoutProcessor;
    }
    return null;
});

/**
 * @constructor
 * @param {string} floatSide
 * @param {Element} element
 * @param {!adapt.vtree.LayoutContext} layoutContext
 * @param {adapt.vtree.ClientLayout} clientLayout
 * @param {adapt.layout.LayoutConstraint} layoutConstraint
 * @param {!vivliostyle.pagefloat.PageFloatLayoutContext} pageFloatLayoutContext
 * @param {adapt.vtree.Container} parentContainer
 * @extends {adapt.layout.Column}
 */
adapt.layout.PageFloatArea = function(floatSide, element, layoutContext, clientLayout, layoutConstraint,
                                      pageFloatLayoutContext, parentContainer) {
    adapt.layout.Column.call(this, element, layoutContext, clientLayout, layoutConstraint,
        pageFloatLayoutContext);
    /** @const */ this.floatSide = floatSide;
    /** @const */ this.parentContainer = parentContainer;
    /** @private @type {!Array<!Element>} */ this.rootViewNodes = [];
    /** @private @type {!Array<!adapt.geom.Insets>} */ this.floatMargins = [];
    /** @type {boolean} */ this.adjustContentRelativeSize = true;
};
goog.inherits(adapt.layout.PageFloatArea, adapt.layout.Column);

/**
 * @override
 */
adapt.layout.PageFloatArea.prototype.openAllViews = function(position) {
    return adapt.layout.Column.prototype.openAllViews.call(this, position).thenAsync(function(nodeContext) {
        if (nodeContext)
            this.fixFloatSizeAndPosition(nodeContext);
        return adapt.task.newResult(nodeContext);
    }.bind(this));
};

/**
 * @param {!Element} target
 */
adapt.layout.PageFloatArea.prototype.convertPercentageSizesToPx = function(
    target) {
    var containingBlockRect = this.parentContainer.getPaddingRect();
    var refWidth = containingBlockRect.x2 - containingBlockRect.x1;
    var refHeight = containingBlockRect.y2 - containingBlockRect.y1;

    /**
     * @param {!Array<string>} props
     * @param {number} refValue
     */
    function convertPercentageToPx(props, refValue) {
        props.forEach(function(propName) {
            var valueString = adapt.base.getCSSProperty(target, propName);
            if (valueString && valueString.charAt(valueString.length - 1) === "%") {
                var percentageValue = parseFloat(valueString);
                var value = refValue * percentageValue / 100;
                adapt.base.setCSSProperty(target, propName, value + "px");
            }
        });
    }

    convertPercentageToPx(["width", "max-width", "min-width"], refWidth);
    convertPercentageToPx(["height", "max-height", "min-height"], refHeight);
    convertPercentageToPx([
        "margin-top", "margin-right", "margin-bottom", "margin-left",
        "padding-top", "padding-right", "padding-bottom", "padding-left"
    ], this.vertical ? refHeight : refWidth);
    ["margin-top", "margin-right", "margin-bottom", "margin-left"].forEach(function(propName) {
        var value = adapt.base.getCSSProperty(target, propName);
        if (value === "auto")
            adapt.base.setCSSProperty(target, propName, "0");
    });
};

/**
 * @param {adapt.vtree.NodeContext} nodeContext
 */
adapt.layout.PageFloatArea.prototype.fixFloatSizeAndPosition = function(nodeContext) {
    while (nodeContext.parent) {
        nodeContext = nodeContext.parent;
    }
    goog.asserts.assert(nodeContext.viewNode.nodeType === 1);
    var rootViewNode = /** @type {!Element} */ (nodeContext.viewNode);
    this.rootViewNodes.push(rootViewNode);

    if (this.adjustContentRelativeSize) {
        this.convertPercentageSizesToPx(rootViewNode);
    }

    this.floatMargins.push(this.getComputedMargin(rootViewNode));

    if (this.adjustContentRelativeSize) {
        var floatSide = this.floatSide;
        var isVertical = this.parentContainer.vertical;
        if (isVertical) {
            if (floatSide === "block-end" || floatSide === "left") {
                var height = adapt.base.getCSSProperty(rootViewNode, "height");
                if (height !== "" && height !== "auto")
                    adapt.base.setCSSProperty(rootViewNode, "margin-top", "auto");
            }
        } else {
            if (floatSide === "block-end" || floatSide === "bottom") {
                var width = adapt.base.getCSSProperty(rootViewNode, "width");
                if (width !== "" && width !== "auto")
                    adapt.base.setCSSProperty(rootViewNode, "margin-left", "auto");
            }
        }
    }
};

/**
 * @returns {number}
 */
adapt.layout.PageFloatArea.prototype.getContentInlineSize = function() {
    return Math.max.apply(null, this.rootViewNodes.map(function(r, i) {
        var box = this.clientLayout.getElementClientRect(r);
        var margin = this.floatMargins[i];
        return this.vertical ?
            margin.top + box.height + margin.bottom :
            margin.left + box.width + margin.right;
    }, this));
};<|MERGE_RESOLUTION|>--- conflicted
+++ resolved
@@ -1080,43 +1080,8 @@
  * @param {adapt.vtree.NodeContext} nodeContextIn
  * @return {!adapt.task.Result.<adapt.vtree.NodeContext>}
  */
-<<<<<<< HEAD
-adapt.layout.Column.prototype.layoutFootnote = function(nodeContext) {
-    var self = this;
-    /** @type {!adapt.task.Frame.<adapt.vtree.NodeContext>} */ var frame
-        = adapt.task.newFrame("layoutFootnote");
-    var element = /** @type {Element} */ (nodeContext.viewNode);
-    element.setAttribute("style", ""); // clear styling
-    // Default footnote call style
-    adapt.base.setCSSProperty(element, "display", "inline-block");
-    element.textContent = "M";  // To measure position
-    var callBox = self.clientLayout.getElementClientRect(element);
-    var callBoxAfter = self.getAfterEdge(callBox);
-    element.textContent = "";
-    // Defaults for footnote-call, can be overriden by the stylesheet.
-    self.layoutContext.applyPseudoelementStyle(nodeContext, "footnote-call", element);
-    if (!element.textContent) {
-        element.parentNode.removeChild(element);
-        nodeContext.viewNode = null;
-    }
-    var footnoteNodePosition = adapt.vtree.newNodePositionFromNodeContext(nodeContext, 0);
-    var boxOffset = nodeContext.boxOffset;
-    nodeContext = nodeContext.modify();
-    nodeContext.after = true;
-    self.layoutFootnoteInner(boxOffset, footnoteNodePosition, callBoxAfter).then(function() {
-        if (self.footnoteArea && self.footnoteArea.element.parentNode) {
-            self.element.removeChild(self.footnoteArea.element);
-        }
-        if (self.isOverflown(callBoxAfter) && self.breakPositions.length != 0) {
-            nodeContext.overflow = true;
-        }
-        frame.finish(nodeContext);
-    });
-    return frame.result();
-=======
 adapt.layout.Column.prototype.layoutUnbreakable = function(nodeContextIn) {
     return this.buildDeepElementView(nodeContextIn);
->>>>>>> 53aac20a
 };
 
 /**
