/**
 * Copyright 2013 Google, Inc.
 * Copyright 2015 Vivliostyle Inc.
 *
 * Vivliostyle.js is free software: you can redistribute it and/or modify
 * it under the terms of the GNU Affero General Public License as published by
 * the Free Software Foundation, either version 3 of the License, or
 * (at your option) any later version.
 *
 * Vivliostyle.js is distributed in the hope that it will be useful,
 * but WITHOUT ANY WARRANTY; without even the implied warranty of
 * MERCHANTABILITY or FITNESS FOR A PARTICULAR PURPOSE.  See the
 * GNU Affero General Public License for more details.
 *
 * You should have received a copy of the GNU Affero General Public License
 * along with Vivliostyle.js.  If not, see <http://www.gnu.org/licenses/>.
 *
 * @fileoverview View tree generator.
 */
goog.provide('adapt.vgen');

goog.require('adapt.task');
goog.require('adapt.taskutil');
goog.require('adapt.css');
goog.require('vivliostyle.display');
goog.require('adapt.csscasc');
goog.require('adapt.cssstyler');
goog.require('adapt.vtree');
goog.require('adapt.xmldoc');
goog.require('adapt.font');
goog.require('vivliostyle.urls');

/**
 * @private
 * @const
 * @type {!Object.<string,string>}
 */
adapt.vgen.frontEdgeBlackListHor = {
    "text-indent": "0px",
    "margin-top": "0px",
    "padding-top": "0px",
    "border-top-width": "0px",
    "border-top-style": "none",
    "border-top-color": "transparent",
    "border-top-left-radius": "0px",
    "border-top-right-radius": "0px"
};

/**
 * @private
 * @const
 * @type {!Object.<string,string>}
 */
adapt.vgen.frontEdgeBlackListVert = {
    "text-indent": "0px",
    "margin-right": "0px",
    "padding-right": "0px",
    "border-right-width": "0px",
    "border-right-style": "none",
    "border-right-color": "transparent",
    "border-top-right-radius": "0px",
    "border-bottom-right-radius": "0px"
};

/**
 * @private
 * @const
 * @type {!Object.<string,string>}
 */
adapt.vgen.frontEdgeUnforcedBreakBlackListHor = {
    "margin-top": "0px"
};

/**
 * @private
 * @const
 * @type {!Object.<string,string>}
 */
adapt.vgen.frontEdgeUnforcedBreakBlackListVert = {
    "margin-right": "0px"
};


/**
 * Function taking source element, parent view node and CSS properties and returning
 * Result holding view element.
 * @typedef function(Element,Element,Object.<string,adapt.css.Val>):!adapt.task.Result.<Element>
 */
adapt.vgen.CustomRenderer;

/**
 * @interface
 */
adapt.vgen.CustomRendererFactory = function() {};

/**
 * @param {adapt.xmldoc.XMLDocHolder} xmldoc
 * @return {adapt.vgen.CustomRenderer}
 */
adapt.vgen.CustomRendererFactory.prototype.makeCustomRenderer = function(xmldoc) {};


/**
 * @type {Object.<string,string>}
 */
adapt.vgen.namespacePrefixMap = {};


/**
 * Creates an epubReadingSystem object in the iframe.contentWindow.navigator when
 * load event fires.
 * @param {HTMLIFrameElement} iframe
 */
adapt.vgen.initIFrame = function(iframe) {
    iframe.addEventListener("load", function() {
        iframe.contentWindow.navigator["epubReadingSystem"] = {
            "name": "adapt",
            "version": "0.1",
            "layoutStyle": "paginated",
            "hasFeature": function(name, version) {
                switch (name) {
                    case "mouse-events":
                        return true;
                }
                return false;
            }
        };
    }, false);
};

/**
 * @interface
 */
adapt.vgen.StylerProducer = function() {};

/**
 * @param {adapt.xmldoc.XMLDocHolder} xmldoc
 * @return {adapt.cssstyler.AbstractStyler}
 */
adapt.vgen.StylerProducer.prototype.getStylerForDoc = function(xmldoc) {};


adapt.vgen.pseudoelementDoc = (new DOMParser()).parseFromString(
    '<root xmlns="' + adapt.base.NS.SHADOW + '"/>', "text/xml");

/**
 * Pseudoelement names in the order they should be inserted in the shadow DOM, empty string
 * is the place where the element's DOM children are processed.
 * @const
 */
adapt.vgen.pseudoNames = ["footnote-marker", "first-5-lines", "first-4-lines",
    "first-3-lines", "first-2-lines", "first-line", "first-letter", "before",
    "" /* content */, "after"];

adapt.vgen.PSEUDO_ATTR = "data-adapt-pseudo";

/**
 * @param {Element} element
 * @returns {string}
 */
adapt.vgen.getPseudoName = function(element) {
    return element.getAttribute(adapt.vgen.PSEUDO_ATTR) || "";
};

/**
 * @param {!Element} element
 * @param {string} name
 */
adapt.vgen.setPseudoName = function(element, name) {
    element.setAttribute(adapt.vgen.PSEUDO_ATTR, name);
};

/**
 * @param {Element} element
 * @param {adapt.csscasc.ElementStyle} style
 * @param {adapt.cssstyler.AbstractStyler} styler
 * @param {adapt.expr.Context} context
 * @constructor
 * @implements {adapt.cssstyler.AbstractStyler}
 */
adapt.vgen.PseudoelementStyler = function(element, style, styler, context) {
    /** @type {adapt.csscasc.ElementStyle} */ this.style = style;
    /** @const */ this.element = element;
    /** @type {adapt.cssstyler.AbstractStyler} */ this.styler = styler;
    /** @const */ this.context = context;
    /** @type {Object.<string,boolean>} */ this.contentProcessed = {};
};

/**
 * @override
 */
adapt.vgen.PseudoelementStyler.prototype.getStyle = function(element, deep) {
    var pseudoName = adapt.vgen.getPseudoName(element);
    if (this.styler && pseudoName && pseudoName.match(/after$/)) {
        // after content: update style
        this.style = this.styler.getStyle(this.element, true);
        this.styler = null;
    }
    var pseudoMap = adapt.csscasc.getStyleMap(this.style, "_pseudos");
    var style = pseudoMap[pseudoName] || /** @type {adapt.csscasc.ElementStyle} */ ({});
    if (pseudoName.match(/^first-/) && !style["x-first-pseudo"]) {
        var nest = 1;
        var r;
        if (pseudoName == "first-letter") {
            nest = 0;
        } else if ((r = pseudoName.match(/^first-([0-9]+)-lines$/)) != null) {
            nest = r[1] - 0;
        }
        style["x-first-pseudo"] = new adapt.csscasc.CascadeValue(new adapt.css.Int(nest), 0);
    }
    return style;
};

/**
 * @override
 */
adapt.vgen.PseudoelementStyler.prototype.processContent = function(element, style) {
    var pseudoName = adapt.vgen.getPseudoName(element);
    if (!this.contentProcessed[pseudoName]) {
        this.contentProcessed[pseudoName] = true;
        var contentVal = style["content"];
        if (contentVal) {
            if (adapt.vtree.nonTrivialContent(contentVal))
                contentVal.visit(new adapt.vtree.ContentPropertyHandler(element, this.context, contentVal));
        }
    }
};


/**
 * @param {string} flowName
 * @param {adapt.expr.Context} context
 * @param {adapt.vgen.Viewport} viewport
 * @param {adapt.cssstyler.Styler} styler
 * @param {Array.<string>} regionIds
 * @param {adapt.xmldoc.XMLDocHolder} xmldoc
 * @param {adapt.font.DocumentFaces} docFaces
 * @param {adapt.csscasc.ElementStyle} footnoteStyle
 * @param {adapt.vgen.StylerProducer} stylerProducer
 * @param {adapt.vtree.Page} page
 * @param {adapt.vgen.CustomRenderer} customRenderer
 * @param {Object.<string,string>} fallbackMap
 * @param {!adapt.base.DocumentURLTransformer} documentURLTransformer
 * @constructor
 * @implements {adapt.vtree.LayoutContext}
 * @extends {adapt.base.SimpleEventTarget}
 */
adapt.vgen.ViewFactory = function(flowName, context, viewport, styler, regionIds,
                                  xmldoc, docFaces, footnoteStyle, stylerProducer, page, customRenderer, fallbackMap,
                                  documentURLTransformer) {
    adapt.base.SimpleEventTarget.call(this);
    // from constructor parameters
    /** @const */ this.flowName = flowName;
    /** @const */ this.context = context;
    /** @const */ this.viewport = viewport;
    /** @const */ this.document = viewport.document;
    /** @const */ this.styler = styler;
    /** @const */ this.regionIds = regionIds;
    /** @const */ this.xmldoc = xmldoc;
    /** @const */ this.docFaces = docFaces;
    /** @const */ this.footnoteStyle = footnoteStyle;
    /** @const */ this.stylerProducer = stylerProducer;
    /** @const */ this.page = page;
    /** @const */ this.customRenderer = customRenderer;
    /** @const */ this.fallbackMap = fallbackMap;
    /** @const */ this.documentURLTransformer = documentURLTransformer;

    // provided by layout
    /** @type {adapt.vtree.NodeContext} */ this.nodeContext = null;
    /** @type {Element} */ this.viewRoot = null;
    /** @type {boolean} */ this.isFootnote = false;
    /** @type {Node} */ this.sourceNode = null;
    /** @type {number} */ this.offsetInNode = 0;

    // computed
    // TODO: only set it on NodeContext
    /** @type {Node} */ this.viewNode = null;
};
goog.inherits(adapt.vgen.ViewFactory, adapt.base.SimpleEventTarget);

/**
 * @override
 */
adapt.vgen.ViewFactory.prototype.clone = function() {
    return new adapt.vgen.ViewFactory(this.flowName, this.context, this.viewport,
        this.styler, this.regionIds,
        this.xmldoc, this.docFaces, this.footnoteStyle, this.stylerProducer,
        this.page, this.customRenderer, this.fallbackMap, this.documentURLTransformer);
};

/**
 * @param {Element} element
 * @param {boolean} isRoot
 * @param {adapt.csscasc.ElementStyle} cascStyle
 * @param {Object.<string,adapt.css.Val>} computedStyle
 * @param {adapt.cssstyler.AbstractStyler} styler
 * @param {adapt.expr.Context} context
 * @param {adapt.vtree.ShadowContext} parentShadow
 * @param {adapt.vtree.ShadowContext} subShadow
 * @return {adapt.vtree.ShadowContext}
 */
adapt.vgen.ViewFactory.prototype.createPseudoelementShadow = function(element, isRoot,
                                                                      cascStyle, computedStyle, styler, context, parentShadow, subShadow) {
    var pseudoMap = this.getPseudoMap(cascStyle, this.regionIds, this.isFootnote, this.nodeContext, context);
    if (!pseudoMap) {
        return subShadow;
    }
    var addedNames = [];
    var root = adapt.vgen.pseudoelementDoc.createElementNS(adapt.base.NS.SHADOW, "root");
    var att = root;
    for (var i = 0; i < adapt.vgen.pseudoNames.length; i++) {
        var name = adapt.vgen.pseudoNames[i];
        var elem;
        if (name) {
            if (!pseudoMap[name]) {
                continue;
            }
            if (name == "footnote-marker" && !(isRoot && this.isFootnote)) {
                continue;
            }
            if (name.match(/^first-/)) {
                var display = computedStyle["display"];
                if (!display || display === adapt.css.ident.inline) {
                    continue;
                }
            }
            if (name === "before" || name === "after") {
                var content = pseudoMap[name]["content"];
                if (!content || content === adapt.css.ident.normal || content === adapt.css.ident.none) {
                    continue;
                }
            }
            addedNames.push(name);
            elem = adapt.vgen.pseudoelementDoc.createElementNS(adapt.base.NS.XHTML, "span");
            adapt.vgen.setPseudoName(elem, name);
        } else {
            elem = adapt.vgen.pseudoelementDoc.createElementNS(adapt.base.NS.SHADOW, "content");
        }
        att.appendChild(elem);
        if (name.match(/^first-/)) {
            att = elem;
        }
    }
    if (!addedNames.length) {
        return subShadow;
    }
    var shadowStyler = new adapt.vgen.PseudoelementStyler(element, cascStyle, styler, context);
    return new adapt.vtree.ShadowContext(element, root, null, parentShadow,
        subShadow, adapt.vtree.ShadowType.ROOTLESS, shadowStyler);
};


/**
 * @param {adapt.csscasc.ElementStyle} cascStyle
 * @param {Array.<string>} regionIds
 * @param {boolean} isFootnote
 * @param {adapt.vtree.NodeContext} nodeContext
 */
adapt.vgen.ViewFactory.prototype.getPseudoMap = function(cascStyle, regionIds, isFootnote, nodeContext, context) {
    var pseudoMap = adapt.csscasc.getStyleMap(cascStyle, "_pseudos");
    if (!pseudoMap) return null;
    var computedPseudoStyleMap = {};
    for (var key in pseudoMap) {
        var computedPseudoStyle = computedPseudoStyleMap[key] = {};
        adapt.csscasc.mergeStyle(computedPseudoStyle, pseudoMap[key], context);
<<<<<<< HEAD
        vivliostyle.selectors.mergeViewConditionalStyles(
            computedPseudoStyle, context, pseudoMap[key], nodeContext);
        adapt.csscasc.forEachStylesInRegion(pseudoMap[key], regionIds, isFootnote, function(regionId, regionStyle) {
            adapt.csscasc.mergeStyle(computedPseudoStyle, regionStyle, context);
            vivliostyle.selectors.forEachViewConditionalStyles(regionStyle, nodeContext, function(viewConditionalStyles) {
                adapt.csscasc.mergeStyle(computedPseudoStyle, viewConditionalStyles, context);
=======
        vivliostyle.fragmentselector.mergeStylesOfFragmentSelectors(
            computedPseudoStyle, context, pseudoMap[key], nodeContext);
        adapt.csscasc.forEachStylesInRegion(pseudoMap[key], regionIds, isFootnote, function(regionId, regionStyle) {
            adapt.csscasc.mergeStyle(computedPseudoStyle, regionStyle, context);
            vivliostyle.fragmentselector.forEachStylesOfFragmentSelectors(regionStyle, nodeContext, function(stylesOfFragmentSelector) {
                adapt.csscasc.mergeStyle(computedPseudoStyle, stylesOfFragmentSelector, context);
>>>>>>> c55a7271
            });
        });
    }
    return computedPseudoStyleMap;
};

/**
 * @param {string} href
 * @param {Element} element
 * @param {adapt.vtree.ShadowContext} parentShadow
 * @param {adapt.vtree.ShadowContext} subShadow
 * @return {adapt.task.Result.<adapt.vtree.ShadowContext>}
 */
adapt.vgen.ViewFactory.prototype.createRefShadow = function(href, type, element, parentShadow, subShadow) {
    var self = this;
    /** @type {!adapt.task.Frame.<adapt.vtree.ShadowContext>} */ var frame
        = adapt.task.newFrame("createRefShadow");
    self.xmldoc.store.load(href).then(function(refDocParam) {
        var refDoc = /** @type {adapt.xmldoc.XMLDocHolder} */ (refDocParam);
        if (refDoc) {
            var refElement = refDoc.getElement(href);
            if (refElement) {
                var refStyler = self.stylerProducer.getStylerForDoc(refDoc);
                subShadow = new adapt.vtree.ShadowContext(element, refElement, refDoc, parentShadow,
                    subShadow, type, refStyler);
            }
        }
        frame.finish(subShadow);
    });
    return frame.result();
};

/**
 * @param {Element} element
 * @param {adapt.csscasc.ElementStyle} cascStyle
 * @param {Object.<string,adapt.css.Val>} computedStyle
 * @param {adapt.cssstyler.AbstractStyler} styler
 * @param {adapt.expr.Context} context
 * @param {adapt.vtree.ShadowContext} shadowContext
 * @return {adapt.task.Result.<adapt.vtree.ShadowContext>}
 */
adapt.vgen.ViewFactory.prototype.createShadows = function(element, isRoot, cascStyle,
                                                          computedStyle, styler, context, shadowContext) {
    var self = this;
    /** @type {!adapt.task.Frame.<adapt.vtree.ShadowContext>} */ var frame
        = adapt.task.newFrame("createShadows");
    var shadow = null;
    var templateURLVal = computedStyle["template"];
    var cont;
    if (templateURLVal instanceof adapt.css.URL) {
        var url = (/** @type {adapt.css.URL} */ (templateURLVal)).url;
        cont = self.createRefShadow(url, adapt.vtree.ShadowType.ROOTLESS,
            element, shadowContext, shadow);
    } else {
        cont = adapt.task.newResult(shadow);
    }
    cont.then(function(shadow) {
        var cont1 = null;
        if (element.namespaceURI == adapt.base.NS.SHADOW) {
            if (element.localName == "include") {
                var href = element.getAttribute("href");
                var xmldoc = null;
                if (href) {
                    xmldoc = shadowContext ? shadowContext.xmldoc : self.xmldoc;
                } else if (shadowContext) {
                    if (shadowContext.owner.namespaceURI == adapt.base.NS.XHTML)
                        href = shadowContext.owner.getAttribute("href");
                    else
                        href = shadowContext.owner.getAttributeNS(adapt.base.NS.XLINK, "href");
                    xmldoc = shadowContext.parentShadow ? shadowContext.parentShadow.xmldoc : self.xmldoc;
                }
                if (href) {
                    href = adapt.base.resolveURL(href, xmldoc.url);
                    cont1 = self.createRefShadow(href, adapt.vtree.ShadowType.ROOTED,
                        element, shadowContext, shadow);
                }
            }
        }
        if (cont1 == null)
            cont1 = adapt.task.newResult(shadow);
        var cont2 = null;
        cont1.then(function(shadow) {
            if (computedStyle["display"] === adapt.css.ident.table_cell) {
                var url = adapt.base.resolveURL("user-agent.xml#table-cell", adapt.base.resourceBaseURL);
                cont2 = self.createRefShadow(url, adapt.vtree.ShadowType.ROOTLESS, element, shadowContext, shadow);
            } else {
                cont2 = adapt.task.newResult(shadow);
            }
        });
        cont2.then(function(shadow) {
            shadow = self.createPseudoelementShadow(element, isRoot, cascStyle, computedStyle,
                styler, context, shadowContext, shadow);
            frame.finish(shadow);
        });
    });
    return frame.result();
};

/**
 * @override
 */
adapt.vgen.ViewFactory.prototype.setViewRoot = function(viewRoot, isFootnote) {
    this.viewRoot = viewRoot;
    this.isFootnote = isFootnote;
};

/**
 * @param {boolean} vertical
 * @param {adapt.csscasc.ElementStyle} style
 * @param {!Object.<string,adapt.css.Val>} computedStyle
 * @return {boolean} vertical
 */
adapt.vgen.ViewFactory.prototype.computeStyle = function(vertical, style, computedStyle) {
    var context = this.context;
    var cascMap = adapt.csscasc.flattenCascadedStyle(style, context, this.regionIds, this.isFootnote, this.nodeContext);
    vertical = adapt.csscasc.isVertical(cascMap, context, vertical);
    var self = this;
    adapt.csscasc.convertToPhysical(cascMap, computedStyle, vertical, function(name, cascVal) {
        var value = cascVal.evaluate(context, name);
        if (name == "font-family") {
            value = self.docFaces.filterFontFamily(value);
        }
        return value;
    });
    // Compute values of display, position and float
    var position = /** @type {adapt.css.Ident} */ (computedStyle["position"]);
    var float = /** @type {adapt.css.Ident} */ (computedStyle["float"]);
    var displayValues = vivliostyle.display.getComputedDislayValue(
        computedStyle["display"] || adapt.css.ident.inline, position, float, this.sourceNode === this.xmldoc.root);
    ["display", "position", "float"].forEach(function(name) {
        if (displayValues[name]) {
            computedStyle[name] = displayValues[name];
        }
    });
    return vertical;
};

/**
 * @private
 * @param {adapt.csscasc.ElementStyle} elementStyle
 * @return {{lang:?string, elementStyle:adapt.csscasc.ElementStyle}}
 */
adapt.vgen.ViewFactory.prototype.inheritFromSourceParent = function(elementStyle) {
    var node = this.nodeContext.sourceNode;
    var styles = [];
    var lang = null;
    // TODO: this is hacky. We need to recover the path through the shadow trees, but we do not
    // have the full shadow tree structure at this point. This code handles coming out of the
    // shadow trees, but does not go back in (through shadow:content element).
    var shadowContext = this.nodeContext.shadowContext;
    var steps = -1;
    while (node && node.nodeType == 1) {
        var shadowRoot = shadowContext && shadowContext.root == node;
        if (!shadowRoot || shadowContext.type == adapt.vtree.ShadowType.ROOTLESS) {
            var styler = shadowContext ?
                /** @type {adapt.cssstyler.AbstractStyler} */ (shadowContext.styler) : this.styler;
            var nodeStyle = styler.getStyle(/** @type {Element} */ (node), false);
            styles.push(nodeStyle);
            lang = lang || adapt.base.getLangAttribute(/** @type {Element} */ (node));
        }
        if (shadowRoot) {
            node = shadowContext.owner;
            shadowContext = shadowContext.parentShadow;
        } else {
            node = node.parentNode;
            steps++;
        }
    }
    var isRoot = steps === 0;
    var fontSize = this.context.queryUnitSize("em", isRoot);
    var props = /** @type {adapt.csscasc.ElementStyle} */
        ({"font-size": new adapt.csscasc.CascadeValue(new adapt.css.Numeric(fontSize, "px"), 0)});
    var inheritanceVisitor = new adapt.csscasc.InheritanceVisitor(props, this.context);
    for (var i = styles.length - 1; i >= 0; --i) {
        var style = styles[i];
        var propList = [];
        for (var propName in style) {
            if (adapt.csscasc.isInherited(propName)) {
                propList.push(propName);
            }
        }
        propList.sort(adapt.css.processingOrderFn);
        for (var k = 0; k < propList.length; k++) {
            var name = propList[k];
            inheritanceVisitor.setPropName(name);
            var value = adapt.csscasc.getProp(style, name);
            if (value.value !== adapt.css.ident.inherit) {
                props[name] = value.filterValue(inheritanceVisitor);
            }
        }
    }
    for (var sname in elementStyle) {
        if (!adapt.csscasc.isInherited(sname)) {
            props[sname] = elementStyle[sname];
        }
    }
    return {lang:lang, elementStyle:props};
};

adapt.vgen.fb2Remap = {
    "a": "a",
    "sub": "sub",
    "sup": "sup",
    "table": "table",
    "tr": "tr",
    "td": "td",
    "th": "th",
    "code": "code",
    "body": "div",
    "p": "p",
    "v": "p",
    "date": "p",
    "emphasis": "em",
    "strong": "strong",
    "style": "span",
    "strikethrough": "del"
};

/**
 * @param {string} url
 * @return {string}
 */
adapt.vgen.ViewFactory.prototype.resolveURL = function(url) {
    url = adapt.base.resolveURL(url, this.xmldoc.url);
    return this.fallbackMap[url] || url;
};

/**
 */
adapt.vgen.ViewFactory.prototype.inheritLangAttribute = function() {
    this.nodeContext.lang = adapt.base.getLangAttribute(/** @type {Element} */ (this.nodeContext.sourceNode))
        || (this.nodeContext.parent && this.nodeContext.parent.lang)
        || this.nodeContext.lang;
};

/**
 *
 * @param {!Object.<string,adapt.css.Val>} computedStyle
 */
adapt.vgen.ViewFactory.prototype.transferPolyfilledInheritedProps = function(computedStyle) {
    var polyfilledInheritedProps = adapt.csscasc.getPolyfilledInheritedProps().filter(function(name) {
        return computedStyle[name];
    });
    if (polyfilledInheritedProps.length) {
        var props = this.nodeContext.inheritedProps;
        if (this.nodeContext.parent) {
            props = this.nodeContext.inheritedProps = {};
            for (var n in this.nodeContext.parent.inheritedProps) {
                props[n] = this.nodeContext.parent.inheritedProps[n];
            }
        }
        polyfilledInheritedProps.forEach(function(name) {
            var value = computedStyle[name];
            if (value) {
                if (value instanceof adapt.css.Int) {
                    props[name] = (/** @type {adapt.css.Int} */ (value)).num;
                } else if (value instanceof adapt.css.Ident) {
                    props[name] = (/** @type {adapt.css.Ident} */ (value)).name;
                } else if (value instanceof adapt.css.Numeric) {
                    var numericVal = (/** @type {adapt.css.Numeric} */ (value));
                    switch (numericVal.unit) {
                        case "dpi":
                        case "dpcm":
                        case "dppx":
                            props[name] = numericVal.num * adapt.expr.defaultUnitSizes[numericVal.unit];
                            break;
                    }
                } else {
                    props[name] = value;
                }
                delete computedStyle[name];
            }
        });
    }
};

/**
 * @param {adapt.vtree.NodeContext} nodeContext
 * @param {boolean} firstTime
 * @param {adapt.css.Ident} display
 * @param {adapt.css.Ident} position
 * @param {adapt.css.Ident} float
 * @param {boolean} isRoot
 */
adapt.vgen.ViewFactory.prototype.resolveFormattingContext = function(nodeContext, firstTime, display,
                                                                     position, float, isRoot) {
    /** @type {!Array<!vivliostyle.plugin.ResolveFormattingContextHook>} */ var hooks =
        vivliostyle.plugin.getHooksForName(vivliostyle.plugin.HOOKS.RESOLVE_FORMATTING_CONTEXT);
    for (var i = 0; i < hooks.length; i++) {
        var formattingContext = hooks[i](nodeContext, firstTime, display, position, float, isRoot);
        if (formattingContext) {
            nodeContext.formattingContext = formattingContext;
            return;
        }
    }
};

/**
 * @param {boolean} firstTime
 * @param {boolean} atUnforcedBreak
 * @private
 * @return {!adapt.task.Result.<boolean>} holding true if children should be processed
 */
adapt.vgen.ViewFactory.prototype.createElementView = function(firstTime, atUnforcedBreak) {
    var self = this;
    var needToProcessChildren = true;
    /** @type {!adapt.task.Frame.<boolean>} */ var frame
        = adapt.task.newFrame("createElementView");
    // Figure out element's styles
    var element = /** @type {Element} */ (self.sourceNode);
    var styler = self.nodeContext.shadowContext ?
        /** @type {adapt.cssstyler.AbstractStyler} */ (self.nodeContext.shadowContext.styler) : self.styler;
    var elementStyle = styler.getStyle(element, false);
    if (!self.nodeContext.shadowContext) {
        var offset = this.xmldoc.getElementOffset(element);
        vivliostyle.selectors.registerFragmentIndex(offset, self.nodeContext.fragmentIndex);
    }
    var computedStyle = {};
    if (!self.nodeContext.parent) {
        var inheritedValues = self.inheritFromSourceParent(elementStyle);
        elementStyle = inheritedValues.elementStyle;
        self.nodeContext.lang = inheritedValues.lang;
    }
    var floatReference = elementStyle["float-reference"] &&
        vivliostyle.pagefloat.FloatReference.of(elementStyle["float-reference"].value.toString());
    if (self.nodeContext.parent && floatReference && vivliostyle.pagefloat.isPageFloat(floatReference)) {
        // Since a page float will be detached from a view node of its parent,
        // inherited properties need to be inherited from its source parent.
        var inheritedValues = self.inheritFromSourceParent(elementStyle);
        elementStyle = inheritedValues.elementStyle;
        self.nodeContext.lang = inheritedValues.lang;
    }
    vivliostyle.fragmentselector.setFragmentSelectorIds(elementStyle, self.context, self.nodeContext);
    self.nodeContext.vertical = self.computeStyle(self.nodeContext.vertical, elementStyle, computedStyle);
    styler.processContent(element, computedStyle);

    this.transferPolyfilledInheritedProps(computedStyle);
    this.inheritLangAttribute();

    if (computedStyle["direction"]) {
        self.nodeContext.direction = computedStyle["direction"].toString();
    }
    // Sort out the properties
    var flow = computedStyle["flow-into"];
    if (flow && flow.toString() != self.flowName) {
        // foreign flow, don't create a view
        frame.finish(false);
        return frame.result();
    }
    var display = computedStyle["display"];
    if (display === adapt.css.ident.none) {
        // no content
        frame.finish(false);
        return frame.result();
    }
    var isRoot = self.nodeContext.parent == null;
    self.nodeContext.flexContainer = (display === adapt.css.ident.flex);
    self.createShadows(element, isRoot, elementStyle, computedStyle, styler, self.context, self.nodeContext.shadowContext).then(function(shadowParam) {
        self.nodeContext.nodeShadow = shadowParam;
        var position = computedStyle["position"];
        var floatSide = computedStyle["float"];
        var clearSide = computedStyle["clear"];
        var writingMode = self.nodeContext.vertical ? adapt.css.ident.vertical_rl : adapt.css.ident.horizontal_tb;
        var parentWritingMode = self.nodeContext.parent ?
            (self.nodeContext.parent.vertical ? adapt.css.ident.vertical_rl : adapt.css.ident.horizontal_tb) :
            writingMode;
        var isFlowRoot = vivliostyle.display.isFlowRoot(element);
        self.nodeContext.establishesBFC = vivliostyle.display.establishesBFC(display, position, floatSide,
            computedStyle["overflow"], writingMode, parentWritingMode, isFlowRoot);
        self.nodeContext.containingBlockForAbsolute = vivliostyle.display.establishesCBForAbsolute(position);
        if (self.nodeContext.isInsideBFC()) {
            // When the element is already inside a block formatting context (except one from the root),
            // float and clear can be controlled by the browser and we don't need to care.
            clearSide = null;
            if (floatSide !== adapt.css.ident.footnote &&
                !(floatReference && vivliostyle.pagefloat.isPageFloat(floatReference))) {
                floatSide = null;
            }
        }
        var floating = floatSide === adapt.css.ident.left ||
            floatSide === adapt.css.ident.right ||
            floatSide === adapt.css.ident.top ||
            floatSide === adapt.css.ident.bottom ||
            floatSide === adapt.css.ident.inline_start ||
            floatSide === adapt.css.ident.inline_end ||
            floatSide === adapt.css.ident.block_start ||
            floatSide === adapt.css.ident.block_end ||
            floatSide === adapt.css.ident.footnote;
        if (floatSide) {
            // Don't want to set it in view DOM CSS.
            delete computedStyle["float"];
            if (floatSide === adapt.css.ident.footnote) {
                if (self.isFootnote) {
                    // No footnotes inside footnotes. self is most likely the root of the
                    // footnote body being rendered in footnote area. Treat as block.
                    floating = false;
                    computedStyle["display"] = adapt.css.ident.block;
                } else {
                    computedStyle["display"] = adapt.css.ident.inline;
                }
            }
        }
        if (clearSide) {
            if (clearSide === adapt.css.ident.inherit) {
                if (self.nodeContext.parent && self.nodeContext.parent.clearSide) {
                    clearSide = adapt.css.getName(self.nodeContext.parent.clearSide);
                }
            }
            if (clearSide === adapt.css.ident.left || clearSide === adapt.css.ident.right ||
                clearSide === adapt.css.ident.both) {
                delete computedStyle["clear"];
                if (computedStyle["display"] && computedStyle["display"] != adapt.css.ident.inline) {
                    self.nodeContext.clearSide = clearSide.toString();
                }
            }
        }
        var listItem = display === adapt.css.ident.list_item && computedStyle["ua-list-item-count"];
        if (floating ||
            (computedStyle["break-inside"] && computedStyle["break-inside"] !== adapt.css.ident.auto)) {
            self.nodeContext.breakPenalty++;
        }
        self.nodeContext.inline = !floating && !display || vivliostyle.display.isInlineLevel(display) || vivliostyle.display.isRubyInternalDisplay(display);
        self.nodeContext.display = display ? display.toString() : "inline";
        self.nodeContext.floatSide = floating ? floatSide.toString() : null;
        self.nodeContext.floatReference = floatReference || vivliostyle.pagefloat.FloatReference.INLINE;
        self.nodeContext.columnSpan = computedStyle["column-span"];
        if (!self.nodeContext.inline) {
            var breakAfter = computedStyle["break-after"];
            if (breakAfter) {
                self.nodeContext.breakAfter = breakAfter.toString();
            }
            var breakBefore = computedStyle["break-before"];
            if (breakBefore) {
                self.nodeContext.breakBefore = breakBefore.toString();
            }
        }
        self.nodeContext.verticalAlign = computedStyle["vertical-align"] && computedStyle["vertical-align"].toString() || "baseline";
        self.nodeContext.captionSide = computedStyle["caption-side"] && computedStyle["caption-side"].toString() || "top";
        var borderCollapse = computedStyle["border-collapse"];
        if (!borderCollapse || borderCollapse === adapt.css.getName("separate")) {
            var borderSpacing = computedStyle["border-spacing"];
            var inlineBorderSpacing, blockBorderSpacing;
            if (borderSpacing) {
                if (borderSpacing.isSpaceList()) {
                    inlineBorderSpacing = borderSpacing.values[0];
                    blockBorderSpacing = borderSpacing.values[1];
                } else {
                    inlineBorderSpacing = blockBorderSpacing = borderSpacing;
                }
                if (inlineBorderSpacing.isNumeric()) {
                    self.nodeContext.inlineBorderSpacing = adapt.css.toNumber(inlineBorderSpacing, self.context);
                }
                if (blockBorderSpacing.isNumeric()) {
                    self.nodeContext.blockBorderSpacing = adapt.css.toNumber(blockBorderSpacing, self.context);
                }
            }
        }
        var firstPseudo = computedStyle["x-first-pseudo"];
        if (firstPseudo) {
            var outerPseudo = self.nodeContext.parent ? self.nodeContext.parent.firstPseudo : null;
            self.nodeContext.firstPseudo = new adapt.vtree.FirstPseudo(
                outerPseudo, (/** adapt.css.Int */ (firstPseudo)).num);
        }
        var whitespace = computedStyle["white-space"];
        if (whitespace) {
            var whitespaceValue = adapt.vtree.whitespaceFromPropertyValue(whitespace.toString());
            if (whitespaceValue !== null) {
                self.nodeContext.whitespace = whitespaceValue;
            }
        }
        var hyphenateCharacter = computedStyle["hyphenate-character"];
        if (hyphenateCharacter && hyphenateCharacter !== adapt.css.ident.auto) {
            self.nodeContext.hyphenateCharacter = hyphenateCharacter.str;
        }
        var wordBreak = computedStyle["word-break"];
        var overflowWrap = computedStyle["overflow-wrap"] || ["word-wrap"];
        self.nodeContext.breakWord = (wordBreak === adapt.css.ident.break_all) || (overflowWrap === adapt.css.ident.break_word);
        // Resolve formatting context
        self.resolveFormattingContext(self.nodeContext, firstTime, display, position, floatSide, isRoot);
        if (self.nodeContext.parent && self.nodeContext.parent.formattingContext) {
            firstTime = self.nodeContext.parent.formattingContext.isFirstTime(self.nodeContext, firstTime);
        }
        if (!self.nodeContext.inline) {
            self.nodeContext.repeatOnBreak = self.processRepeatOnBreak(computedStyle);
            self.findAndProcessRepeatingElements(element, styler);
        }

        // Create the view element
        var custom = false;
        var inner = null;
        var fetchers = [];
        var ns = element.namespaceURI;
        var tag = element.localName;
        if (ns == adapt.base.NS.XHTML) {
            if (tag == "html" || tag == "body" || tag == "script" || tag == "link" || tag == "meta")
                tag = "div";
            else if (tag == "vide_")
                tag = "video";
            else if (tag == "audi_")
                tag = "audio";
            else if (tag == "object")
                custom = !!self.customRenderer;
            if (element.getAttribute(adapt.vgen.PSEUDO_ATTR)) {
                if (elementStyle["content"] && elementStyle["content"].value &&
                    elementStyle["content"].value.url) {
                    tag = "img";
                }
            }
        } else if (ns == adapt.base.NS.epub) {
            tag = "span";
            ns = adapt.base.NS.XHTML;
        } else if (ns == adapt.base.NS.FB2) {
            ns = adapt.base.NS.XHTML;
            if (tag == "image") {
                tag = "div";
                var imageRef = element.getAttributeNS(adapt.base.NS.XLINK, "href");
                if (imageRef && imageRef.charAt(0) == "#") {
                    var imageBinary = self.xmldoc.getElement(imageRef);
                    if (imageBinary) {
                        inner = self.createElement(ns, "img");
                        var mediaType = imageBinary.getAttribute("content-type") || "image/jpeg";
                        var innerSrc = "data:" + mediaType + ";base64," +
                            imageBinary.textContent.replace(/[ \t\n\t]/g, "");
                        fetchers.push(adapt.taskutil.loadElement(inner, innerSrc));
                    }
                }
            } else {
                tag = adapt.vgen.fb2Remap[tag];
            }
            if (!tag) {
                tag = self.nodeContext.inline ? "span" : "div";
            }
        } else if (ns == adapt.base.NS.NCX) {
            ns = adapt.base.NS.XHTML;
            if (tag == "ncx" || tag == "navPoint") {
                tag = "div";
            } else if (tag == "navLabel") {
                // Cheat here. Translate source to HTML, so it will plug in into the rest of the
                // pipeline.
                tag = "span";
                var navParent = element.parentNode;
                if (navParent) {
                    // find the content element
                    var href = null;
                    for (var c = navParent.firstChild; c; c = c.nextSibling) {
                        if (c.nodeType != 1) {
                            continue;
                        }
                        var childElement = /** @type {Element} */ (c);
                        if (childElement.namespaceURI == adapt.base.NS.NCX
                            && childElement.localName == "content") {
                            href = childElement.getAttribute("src");
                            break;
                        }
                    }
                    if (href) {
                        tag = "a";
                        element = element.ownerDocument.createElementNS(ns, "a");
                        element.setAttribute("href", href);
                    }
                }
            } else {
                tag = "span";
            }
        } else if (ns == adapt.base.NS.SHADOW) {
            ns = adapt.base.NS.XHTML;
            tag = self.nodeContext.inline ? "span" : "div";
        } else {
            custom = !!self.customRenderer;
        }
        if (listItem) {
            if (firstTime) {
                tag = "li";
            } else {
                tag = "div";
                display = adapt.css.ident.block;
                computedStyle["display"] = display;
            }
        } else if (tag == "body" || tag == "li") {
            tag = "div";
        } else if (tag == "q") {
            tag = "span";
        } else if (tag == "a") {
            var hp = computedStyle["hyperlink-processing"];
            if (hp && hp.toString() != "normal") {
                tag = "span";
            }
        }
        if (computedStyle["behavior"]) {
            var behavior = computedStyle["behavior"].toString();
            if (behavior != "none" && self.customRenderer) {
                custom = true;
            }
        }
        if (element.dataset && element.dataset["mathTypeset"] == "true")
            custom = true;
        var elemResult;
        if (custom) {
            var parentNode = self.nodeContext.parent ? self.nodeContext.parent.viewNode : null;
            elemResult = self.customRenderer(element, /** @type {Element} */ (parentNode), computedStyle);
        } else {
            elemResult = adapt.task.newResult(null);
        }
        elemResult.then(/** @param {Element} result */ function(result) {
            if (result) {
                if (custom) {
                    needToProcessChildren = result.getAttribute("data-adapt-process-children") == "true";
                }
            } else {
                result = self.createElement(ns, tag);
            }
            if (tag == "a") {
                result.addEventListener("click", self.page.hrefHandler, false);
            }
            if (inner) {
                self.applyPseudoelementStyle(self.nodeContext, "inner", inner);
                result.appendChild(inner);
            }
            if (result.localName == "iframe" && result.namespaceURI == adapt.base.NS.XHTML) {
                adapt.vgen.initIFrame(/** @type {HTMLIFrameElement} */ (result));
            }

            var imageResolution = /** @type {(number|undefined)} */
                (self.nodeContext.inheritedProps["image-resolution"]);
            /** @const {!Array<!{image: !Element, element: !Element, fetcher: !adapt.taskutil.Fetcher<string>}>} */ var images = [];
            var cssWidth = computedStyle["width"];
            var cssHeight = computedStyle["height"];
            var attrWidth = element.getAttribute("width");
            var attrHeight = element.getAttribute("height");
            var hasAutoWidth = cssWidth === adapt.css.ident.auto || (!cssWidth && !attrWidth);
            var hasAutoHeight = cssHeight === adapt.css.ident.auto || (!cssHeight && !attrHeight);

            if (element.namespaceURI != adapt.base.NS.FB2 || tag == "td") {
                var attributes = element.attributes;
                var attributeCount = attributes.length;
                var delayedSrc = null;
                for (var i = 0; i < attributeCount; i++) {
                    var attribute = attributes[i];
                    var attributeNS = attribute.namespaceURI;
                    var attributeName = attribute.localName;
                    var attributeValue = attribute.nodeValue;
                    if (!attributeNS) {
                        if (attributeName.match(/^on/))
                            continue; // don't propagate JavaScript code
                        if (attributeName == "style")
                            continue; // we do styling ourselves
                        if (attributeName == "id" || attributeName == "name") {
                            // Propagate transformed ids and collect them on the page (only first time).
                            if (firstTime) {
                                attributeValue = self.documentURLTransformer.transformFragment(attributeValue, self.xmldoc.url);
                                result.setAttribute(attributeName, attributeValue);
                                self.page.registerElementWithId(result, attributeValue);
                                continue;
                            }
                        }
                        // TODO: understand the element we are working with.
                        if (attributeName == "src" || attributeName == "href" || attributeName == "poster") {
                            attributeValue = self.resolveURL(attributeValue);
                            if (attributeName === "href") {
                                attributeValue = self.documentURLTransformer.transformURL(
                                    attributeValue, self.xmldoc.url);
                            }
                        } else if (attributeName == "srcset") {
                            attributeValue = attributeValue.split(",").map(function(value) {
                                return self.resolveURL(value.trim());
                            }).join(",");
                        }
                        if (attributeName === "poster" && tag === "video" && ns === adapt.base.NS.XHTML &&
                            hasAutoWidth && hasAutoHeight) {
                            var image = new Image();
                            var fetcher = adapt.taskutil.loadElement(image, attributeValue);
                            fetchers.push(fetcher);
                            images.push({image: image, element: result, fetcher: fetcher});
                        }
                    }
                    else if (attributeNS == "http://www.w3.org/2000/xmlns/") {
                        continue; //namespace declaration (in Firefox)
                    } else if (attributeNS == adapt.base.NS.XLINK) {
                        if (attributeName == "href")
                            attributeValue = self.resolveURL(attributeValue);
                    }
                    if (ns == adapt.base.NS.SVG && (/^[A-Z\-]+$/).test(attributeName)) {
                        // Workaround for Edge bug
                        // See https://developer.microsoft.com/en-us/microsoft-edge/platform/issues/5579311/
                        attributeName = attributeName.toLowerCase();
                    }
                    if (self.isSVGUrlAttribute(attributeName)) {
                        attributeValue = vivliostyle.urls.transformURIs(
                            attributeValue, self.xmldoc.url, self.documentURLTransformer);
                    }
                    if (attributeNS) {
                        var attributePrefix = adapt.vgen.namespacePrefixMap[attributeNS];
                        if (attributePrefix)
                            attributeName = attributePrefix + ":" + attributeName;
                    }
                    if (attributeName == "src" && !attributeNS && (tag == "img" || tag == "input") && ns == adapt.base.NS.XHTML) {
                        // HTML img element should start loading only once all attributes are assigned.
                        delayedSrc = attributeValue;
                    } else if (attributeName == "href" && tag == "image" && ns == adapt.base.NS.SVG && attributeNS == adapt.base.NS.XLINK) {
                        self.page.fetchers.push(adapt.taskutil.loadElement(result, attributeValue));
                    } else {
                        // When the document is not XML document (e.g. non-XML HTML)
                        // attributeNS can be null
                        if (attributeNS) {
                            result.setAttributeNS(attributeNS, attributeName, attributeValue);
                        } else {
                            result.setAttribute(attributeName, attributeValue);
                        }
                    }
                }
                if (delayedSrc) {
                    var image = tag === "input" ? new Image() : result;
                    var imageFetcher = adapt.taskutil.loadElement(image, delayedSrc);
                    if (image !== result) {
                        result.src = delayedSrc;
                    }
                    if (!hasAutoWidth && !hasAutoHeight) {
                        // No need to wait for the image, does not affect layout
                        self.page.fetchers.push(imageFetcher);
                    } else {
                        if (hasAutoWidth && hasAutoHeight && imageResolution && imageResolution !== 1) {
                            images.push({image: image, element: result, fetcher: imageFetcher});
                        }
                        fetchers.push(imageFetcher);
                    }
                }
            }
            delete computedStyle["content"];
            var listStyleImage = computedStyle["list-style-image"];
            if (listStyleImage && listStyleImage instanceof adapt.css.URL) {
                var listStyleURL = (/** @type {adapt.css.URL} */ (listStyleImage)).url;
                fetchers.push(adapt.taskutil.loadElement(new Image(), listStyleURL));
            }

            self.preprocessElementStyle(computedStyle);

            self.applyComputedStyles(result, computedStyle);
            if (!self.nodeContext.inline) {
                var blackList = null;
                if (!firstTime) {
                    if (self.nodeContext.inheritedProps["box-decoration-break"] !== "clone") {
                        blackList = self.nodeContext.vertical ? adapt.vgen.frontEdgeBlackListVert : adapt.vgen.frontEdgeBlackListHor;
                    } else {
                        // When box-decoration-break: clone, cloned margins are always truncated to zero.
                        blackList = self.nodeContext.vertical ? adapt.vgen.frontEdgeUnforcedBreakBlackListVert : adapt.vgen.frontEdgeUnforcedBreakBlackListHor;
                    }
                } else if (atUnforcedBreak) {
                    blackList = self.nodeContext.vertical ? adapt.vgen.frontEdgeUnforcedBreakBlackListVert : adapt.vgen.frontEdgeUnforcedBreakBlackListHor;
                }
                if (blackList) {
                    for (var propName in blackList) {
                        adapt.base.setCSSProperty(result, propName, blackList[propName]);
                    }
                }
            }
            if (listItem) {
                result.setAttribute("value", computedStyle["ua-list-item-count"].stringValue());
            }
            self.viewNode = result;
            if (fetchers.length) {
                adapt.taskutil.waitForFetchers(fetchers).then(function() {
                    if (imageResolution > 0) {
                        self.modifyElemDimensionWithImageResolution(images, imageResolution, computedStyle, self.nodeContext.vertical);
                    }
                    frame.finish(needToProcessChildren);
                });
            } else {
                frame.timeSlice().then(function() {
                    frame.finish(needToProcessChildren);
                });
            }
        });
    });
    return frame.result();
};

/**
 * @private
 * @const
 * @type {Array.<string>}
 */
adapt.vgen.ViewFactory.SVG_URL_ATTRIBUTES = [
    "color-profile", "clip-path", "cursor", "filter",
    "marker", "marker-start", "marker-end", "marker-mid",
    "fill", "stroke", "mask"
];

/**
 * @param {string} attributeName
 * @return {boolean} isSVGUrlAttribute
 */
adapt.vgen.ViewFactory.prototype.isSVGUrlAttribute = function(attributeName) {
    return adapt.vgen.ViewFactory.SVG_URL_ATTRIBUTES.indexOf(attributeName.toLowerCase()) != -1;
};

/**
 * @param {!Array<!{image: !HTMLElement, element: !HTMLElement, fetcher: !adapt.taskutil.Fetcher<string>}>} images
 * @param {number} imageResolution
 * @param {!Object.<string,adapt.css.Val>} computedStyle
 * @param {boolean} isVertical
 */
adapt.vgen.ViewFactory.prototype.modifyElemDimensionWithImageResolution = function(images, imageResolution, computedStyle, isVertical) {
    var self = this;
    images.forEach(function(param) {
        if (param.fetcher.get().get() === "load") {
            var img = param.image;
            var scaledWidth = img.width / imageResolution;
            var scaledHeight = img.height / imageResolution;
            var elem = param.element;
            if (scaledWidth > 0 && scaledHeight > 0) {
                if (computedStyle["box-sizing"] === adapt.css.ident.border_box) {
                    if (computedStyle["border-left-style"] !== adapt.css.ident.none) {
                        scaledWidth += adapt.css.toNumber(computedStyle["border-left-width"], self.context);
                    }
                    if (computedStyle["border-right-style"] !== adapt.css.ident.none) {
                        scaledWidth += adapt.css.toNumber(computedStyle["border-right-width"], self.context);
                    }
                    if (computedStyle["border-top-style"] !== adapt.css.ident.none) {
                        scaledHeight += adapt.css.toNumber(computedStyle["border-top-width"], self.context);
                    }
                    if (computedStyle["border-bottom-style"] !== adapt.css.ident.none) {
                        scaledHeight += adapt.css.toNumber(computedStyle["border-bottom-width"], self.context);
                    }
                }
                if (imageResolution > 1) {
                    var maxWidth = computedStyle["max-width"] || adapt.css.ident.none;
                    var maxHeight = computedStyle["max-height"] || adapt.css.ident.none;
                    if (maxWidth === adapt.css.ident.none && maxHeight === adapt.css.ident.none) {
                        adapt.base.setCSSProperty(elem, "max-width", scaledWidth + "px");
                    } else if (maxWidth !== adapt.css.ident.none && maxHeight === adapt.css.ident.none) {
                        adapt.base.setCSSProperty(elem, "width", scaledWidth + "px");
                    } else if (maxWidth === adapt.css.ident.none && maxHeight !== adapt.css.ident.none) {
                        adapt.base.setCSSProperty(elem, "height", scaledHeight + "px");
                    } else {
                        // maxWidth != none && maxHeight != none
                        goog.asserts.assert(maxWidth.isNumeric());
                        goog.asserts.assert(maxHeight.isNumeric());
                        var numericMaxWidth = /** @type {adapt.css.Numeric} */ (maxWidth);
                        var numericMaxHeight = /** @type {adapt.css.Numeric} */ (maxHeight);
                        if (numericMaxWidth.unit !== "%") {
                            adapt.base.setCSSProperty(elem, "max-width",
                                Math.min(scaledWidth, adapt.css.toNumber(numericMaxWidth, self.context)) + "px");
                        } else if (numericMaxHeight.unit !== "%") {
                            adapt.base.setCSSProperty(elem, "max-height",
                                Math.min(scaledHeight, adapt.css.toNumber(numericMaxHeight, self.context)) + "px");
                        } else {
                            if (isVertical) {
                                adapt.base.setCSSProperty(elem, "height", scaledHeight + "px");
                            } else {
                                adapt.base.setCSSProperty(elem, "width", scaledWidth + "px");
                            }
                        }
                    }
                } else if (imageResolution < 1) {
                    var minWidth = computedStyle["min-width"] || adapt.css.numericZero;
                    var minHeight = computedStyle["min-height"] || adapt.css.numericZero;
                    goog.asserts.assert(minWidth.isNumeric());
                    goog.asserts.assert(minWidth.isNumeric());
                    var numericMinWidth = /** @type {adapt.css.Numeric} */ (minWidth);
                    var numericMinHeight = /** @type {adapt.css.Numeric} */ (minHeight);
                    if (numericMinWidth.num === 0 && numericMinHeight.num === 0) {
                        adapt.base.setCSSProperty(elem, "min-width", scaledWidth + "px");
                    } else if (numericMinWidth.num !== 0 && numericMinHeight.num === 0) {
                        adapt.base.setCSSProperty(elem, "width", scaledWidth + "px");
                    } else if (numericMinWidth.num === 0 && numericMinHeight.num !== 0) {
                        adapt.base.setCSSProperty(elem, "height", scaledHeight + "px");
                    } else {
                        // minWidth != 0 && minHeight != 0
                        if (numericMinWidth.unit !== "%") {
                            adapt.base.setCSSProperty(elem, "min-width",
                                Math.max(scaledWidth, adapt.css.toNumber(numericMinWidth, self.context)) + "px");
                        } else if (numericMinHeight.unit !== "%") {
                            adapt.base.setCSSProperty(elem, "min-height",
                                Math.max(scaledHeight, adapt.css.toNumber(numericMinHeight, self.context)) + "px");
                        } else {
                            if (isVertical) {
                                adapt.base.setCSSProperty(elem, "height", scaledHeight + "px");
                            } else {
                                adapt.base.setCSSProperty(elem, "width", scaledWidth + "px");
                            }
                        }
                    }
                }
            }
        }
    });
};

/**
 * @private
 * @param {!Object.<string,adapt.css.Val>} computedStyle
 */
adapt.vgen.ViewFactory.prototype.preprocessElementStyle = function(computedStyle) {
    var self = this;
    /** @type {!Array.<vivliostyle.plugin.PreProcessElementStyleHook>} */ var hooks =
        vivliostyle.plugin.getHooksForName(vivliostyle.plugin.HOOKS.PREPROCESS_ELEMENT_STYLE);
    hooks.forEach(function(hook) {
        hook(self.nodeContext, computedStyle);
    });
};

/**
 * @private
 * @param {Element} element
 * @param {adapt.cssstyler.AbstractStyler} styler
 */
adapt.vgen.ViewFactory.prototype.findAndProcessRepeatingElements = function(element, styler) {
    for (var child = element.firstChild; child; child = child.nextSibling) {
        if (child.nodeType !== 1) continue;
        var computedStyle = {};
        var elementStyle = styler.getStyle(/** @type {Element}*/ (child), false);
        this.computeStyle(this.nodeContext.vertical, elementStyle, computedStyle);
        var processRepeatOnBreak = this.processRepeatOnBreak(computedStyle);
        if (!processRepeatOnBreak) continue;

        if (this.nodeContext.formattingContext instanceof vivliostyle.repetitiveelements.RepetitiveElementsOwnerFormattingContext
            && !this.nodeContext.belongsTo(this.nodeContext.formattingContext)) {
            return;
        }

        var parent = this.nodeContext.parent;
        var parentFormattingContext = parent && parent.formattingContext;
        this.nodeContext.formattingContext =
            new vivliostyle.repetitiveelements.RepetitiveElementsOwnerFormattingContext(
                parentFormattingContext, /** @type {!Element}*/ (this.nodeContext.sourceNode));
        this.nodeContext.formattingContext.initializeRepetitiveElements(this.nodeContext.vertical);
        return;
    }
};

/**
 * @private
 * @param {!Object.<string,adapt.css.Val>} computedStyle
 */
adapt.vgen.ViewFactory.prototype.processRepeatOnBreak = function(computedStyle) {
    var repeatOnBreak = computedStyle["repeat-on-break"];
    if (repeatOnBreak !== adapt.css.ident.none) {
        if (repeatOnBreak === adapt.css.ident.auto) {
            if (computedStyle["display"] === adapt.css.ident.table_header_group) {
                repeatOnBreak = adapt.css.ident.header;
            } else if (computedStyle["display"] === adapt.css.ident.table_footer_group) {
                repeatOnBreak = adapt.css.ident.footer;
            } else {
                repeatOnBreak = adapt.css.ident.none;
            }
        }
        if (repeatOnBreak && repeatOnBreak !== adapt.css.ident.none) {
            return repeatOnBreak.toString();
        }
    }
    return null;
};


/**
 * @private
 * @return {!adapt.task.Result.<boolean>}
 */
adapt.vgen.ViewFactory.prototype.createTextNodeView = function() {
    var self = this;
    /** @type {!adapt.task.Frame.<boolean>} */ var frame
        = adapt.task.newFrame("createTextNodeView");
    this.preprocessTextContent().then(function() {
        var offsetInNode = self.offsetInNode || 0;
        var textContent = vivliostyle.diff.restoreNewText(
            self.nodeContext.preprocessedTextContent).substr(offsetInNode);
        self.viewNode = document.createTextNode(textContent);
        frame.finish(true);
    });
    return frame.result();
};

/**
 * @private
 * @return {!adapt.task.Result.<boolean>}
 */
adapt.vgen.ViewFactory.prototype.preprocessTextContent = function() {
    if (this.nodeContext.preprocessedTextContent != null) {
        return adapt.task.newResult(true);
    }
    var self = this;
    var originl;
    var textContent = originl = self.sourceNode.textContent;
    /** @type {!adapt.task.Frame.<boolean>} */ var frame
        = adapt.task.newFrame("preprocessTextContent");
    /** @type {!Array.<vivliostyle.plugin.PreProcessTextContentHook>} */ var hooks =
        vivliostyle.plugin.getHooksForName(vivliostyle.plugin.HOOKS.PREPROCESS_TEXT_CONTENT);
    var index = 0;
    frame.loop(function() {
        if (index >= hooks.length) return adapt.task.newResult(false);
        return hooks[index++](self.nodeContext, textContent).thenAsync(function(processedText) {
            textContent = processedText;
            return adapt.task.newResult(true);
        });
    }).then(function() {
        self.nodeContext.preprocessedTextContent =
            vivliostyle.diff.diffChars(originl, textContent);
        frame.finish(true);
    });
    return frame.result();
};

/**
 * @param {boolean} firstTime
 * @param {boolean} atUnforcedBreak
 * @return {!adapt.task.Result.<boolean>} holding true if children should be processed
 */
adapt.vgen.ViewFactory.prototype.createNodeView = function(firstTime, atUnforcedBreak) {
    var self = this;
    /** @type {!adapt.task.Frame.<boolean>} */ var frame
        = adapt.task.newFrame("createNodeView");
    var result;
    var needToProcessChildren = true;
    if (self.sourceNode.nodeType == 1) {
        result = self.createElementView(firstTime, atUnforcedBreak);
    } else {
        if (self.sourceNode.nodeType == 8) {
            self.viewNode = null; // comment node
            result = adapt.task.newResult(true);
        } else {
            result = self.createTextNodeView();
        }
    }
    result.then(function(processChildren) {
        needToProcessChildren = processChildren;
        self.nodeContext.viewNode = self.viewNode;
        if (self.viewNode) {
            var parent = self.nodeContext.parent ? self.nodeContext.parent.viewNode : self.viewRoot;
            if (parent) {
                parent.appendChild(self.viewNode);
            }
        }
        frame.finish(needToProcessChildren);
    });
    return frame.result();
};

/**
 * @override
 */
adapt.vgen.ViewFactory.prototype.setCurrent = function(nodeContext, firstTime, atUnforcedBreak) {
    this.nodeContext = nodeContext;
    if (nodeContext) {
        this.sourceNode = nodeContext.sourceNode;
        this.offsetInNode = nodeContext.offsetInNode;
    } else {
        this.sourceNode = null;
        this.offsetInNode = -1;
    }
    this.viewNode = null;
    if (this.nodeContext) {
        return this.createNodeView(firstTime, !!atUnforcedBreak);
    }
    return adapt.task.newResult(true);
};

adapt.vgen.ViewFactory.prototype.processShadowContent = function(pos) {
    if (pos.shadowContext == null ||
        pos.sourceNode.localName != "content" || pos.sourceNode.namespaceURI != adapt.base.NS.SHADOW) {
        return pos;
    }
    var boxOffset = pos.boxOffset;
    var shadow = pos.shadowContext;
    var parent = pos.parent;

    // content that will be inserted
    var contentNode;
    var contentShadowType;
    var contentShadow;
    if (shadow.subShadow) {
        contentShadow = shadow.subShadow;
        contentNode = shadow.root;
        contentShadowType = shadow.type;
        if (contentShadowType == adapt.vtree.ShadowType.ROOTLESS) {
            contentNode = contentNode.firstChild;
        }
    } else {
        contentShadow = shadow.parentShadow;
        contentNode = shadow.owner.firstChild;
        contentShadowType = adapt.vtree.ShadowType.ROOTLESS;
    }
    var nextSibling = pos.sourceNode.nextSibling;
    if (nextSibling) {
        pos.sourceNode = nextSibling;
        pos.resetView();
    } else if (pos.shadowSibling) {
        pos = pos.shadowSibling;
    } else if (contentNode) {
        pos = null;
    } else {
        pos = pos.parent.modify();
        pos.after = true;
    }
    if (contentNode) {
        var r = new adapt.vtree.NodeContext(contentNode, parent, boxOffset);
        r.shadowContext = contentShadow;
        r.shadowType = contentShadowType;
        r.shadowSibling = pos;
        return r;
    }
    pos.boxOffset = boxOffset;
    return pos;
};

/**
 * @private
 * @param {adapt.vtree.NodeContext} pos
 * @return {adapt.vtree.NodeContext}
 */
adapt.vgen.ViewFactory.prototype.nextPositionInTree = function(pos) {
    var boxOffset = pos.boxOffset + 1; // offset for the next position
    if (pos.after) {
        if (!pos.parent)  // root, that was the last possible position
            return null;
        // we are done with this sourceNode, see if there is a next sibling, unless
        // this is the root of the shadow tree
        if (pos.shadowType != adapt.vtree.ShadowType.ROOTED) {
            var next = pos.sourceNode.nextSibling;
            if (next) {
                pos = pos.modify();
                // keep shadowType
                pos.boxOffset = boxOffset;
                pos.sourceNode = next;
                pos.resetView();
                return this.processShadowContent(pos);
            }
        }
        // if no viable siblings, check if there are shadow siblings
        if (pos.shadowSibling) {
            // our next position is the element after shadow:content in the parent shadow tree
            pos = pos.shadowSibling.modify();
            pos.boxOffset = boxOffset;
            return pos;
        }
        // if not rootless shadow, move to the "after" position for the parent
        pos = pos.parent.modify();
        pos.boxOffset = boxOffset;
        pos.after = true;
        return pos;
    } else {
        // any shadow trees?
        if (pos.nodeShadow) {
            var shadowNode = pos.nodeShadow.root;
            if (pos.nodeShadow.type == adapt.vtree.ShadowType.ROOTLESS) {
                shadowNode = shadowNode.firstChild;
            }
            if (shadowNode) {
                var sr = new adapt.vtree.NodeContext(shadowNode, pos, boxOffset);
                sr.shadowContext = pos.nodeShadow;
                sr.shadowType = pos.nodeShadow.type;
                return this.processShadowContent(sr);
            }
        }
        // any children?
        var child = pos.sourceNode.firstChild;
        if (child) {
            return this.processShadowContent(new adapt.vtree.NodeContext(child, pos, boxOffset));
        }
        // no children - was there text content?
        if (pos.sourceNode.nodeType != 1) {
            var content = vivliostyle.diff.restoreNewText(pos.preprocessedTextContent);
            boxOffset += content.length - 1 - pos.offsetInNode;
        }
        pos = pos.modify();
        pos.boxOffset = boxOffset;
        pos.after = true;
        return pos;
    }
};

/**
 * @param {Element} element
 * @param {adapt.csscasc.ElementStyle} elementStyle
 * @param {?string} transclusionType
 */
adapt.vgen.ViewFactory.prototype.isTransclusion = function(element, elementStyle, transclusionType) {
    var proc = adapt.csscasc.getProp(elementStyle, "hyperlink-processing");
    if (!proc)
        return false;
    var prop = proc.evaluate(this.context, "hyperlink-processing");
    if (!prop)
        return false;
    return prop.toString() == transclusionType;
};


/**
 * @override
 */
adapt.vgen.ViewFactory.prototype.nextInTree = function(nodeContext, atUnforcedBreak) {
    nodeContext = this.nextPositionInTree(nodeContext);
    if (!nodeContext || nodeContext.after) {
        return adapt.task.newResult(nodeContext);
    }
    /** @type {!adapt.task.Frame.<adapt.vtree.NodeContext>} */ var frame
        = adapt.task.newFrame("nextInTree");
    this.setCurrent(nodeContext, true, atUnforcedBreak).then(function(processChildren) {
        if (!nodeContext.viewNode || !processChildren) {
            nodeContext = nodeContext.modify();
            nodeContext.after = true; // skip
            if (!nodeContext.viewNode) {
                nodeContext.inline = true;
            }
        }
        this.dispatchEvent({
            type: "nextInTree",
            nodeContext: nodeContext
        });
        frame.finish(nodeContext);
    }.bind(this));
    return frame.result();
};

adapt.vgen.ViewFactory.prototype.addImageFetchers = function(bg) {
    if (bg instanceof adapt.css.CommaList) {
        var values = (/** @type {adapt.css.CommaList} */ (bg)).values;
        for (var i = 0; i < values.length; i++) {
            this.addImageFetchers(values[i]);
        }
    } else if (bg instanceof adapt.css.URL) {
        var url = (/** @type {adapt.css.URL} */(bg)).url;
        this.page.fetchers.push(adapt.taskutil.loadElement(new Image(), url));
    }
};

/**
 * @const
 */
adapt.vgen.propertiesNotPassedToDOM = {
    "box-decoration-break": true,
    "flow-into": true,
    "flow-linger": true,
    "flow-priority": true,
    "flow-options": true,
    "page": true,
    "float-reference": true
};

/**
 * @param {Element} target
 * @param {Object.<string,adapt.css.Val>} computedStyle
 */
adapt.vgen.ViewFactory.prototype.applyComputedStyles = function(target, computedStyle) {
    var bg = computedStyle["background-image"];
    if (bg) {
        this.addImageFetchers(bg);
    }
    var isRelativePositioned = computedStyle["position"] === adapt.css.ident.relative;
    for (var propName in computedStyle) {
        if (adapt.vgen.propertiesNotPassedToDOM[propName]) {
            continue;
        }
        var value = computedStyle[propName];
        value = value.visit(new adapt.cssprop.UrlTransformVisitor(
            this.xmldoc.url, this.documentURLTransformer));
        if (value.isNumeric() && adapt.expr.needUnitConversion(value.unit)) {
            // font-size for the root element is already converted to px
            value = adapt.css.convertNumericToPx(value, this.context);
        }
        if (adapt.vtree.delayedProps[propName] ||
            (isRelativePositioned && adapt.vtree.delayedPropsIfRelativePositioned[propName])) {
            // Set it after page layout is done.
            this.page.delayedItems.push(
                new adapt.vtree.DelayedItem(target, propName, value));
            continue;
        }
        adapt.base.setCSSProperty(target, propName, value.toString());
    }
};

/**
 * @override
 */
adapt.vgen.ViewFactory.prototype.applyPseudoelementStyle = function(nodeContext, pseudoName, target) {
    if (nodeContext.after)
        return;
    var element = /** @type {Element} */ (this.sourceNode);
    var styler = nodeContext.shadowContext ?
        /** @type {adapt.cssstyler.AbstractStyler} */ (nodeContext.shadowContext.styler) : this.styler;
    var elementStyle = styler.getStyle(element, false);
    var pseudoMap = adapt.csscasc.getStyleMap(elementStyle, "_pseudos");
    if (!pseudoMap)
        return;
    elementStyle = pseudoMap[pseudoName];
    if (!elementStyle)
        return;
    var computedStyle = {};
    nodeContext.vertical = this.computeStyle(nodeContext.vertical, elementStyle, computedStyle);
    var content = computedStyle["content"];
    if (adapt.vtree.nonTrivialContent(content)) {
        content.visit(new adapt.vtree.ContentPropertyHandler(target, this.context, content));
        delete computedStyle["content"];
    }
    this.applyComputedStyles(target, computedStyle);
};

/**
 * @override
 */
adapt.vgen.ViewFactory.prototype.peelOff = function(nodeContext, nodeOffset) {
    /** @type {!adapt.task.Frame.<adapt.vtree.NodeContext>} */ var frame
        = adapt.task.newFrame("peelOff");
    var firstPseudo = nodeContext.firstPseudo;
    var offsetInNode = nodeContext.offsetInNode;
    var after = nodeContext.after;
    if (nodeOffset > 0) {
        var text = nodeContext.viewNode.textContent;
        nodeContext.viewNode.textContent = text.substr(0, nodeOffset);
        offsetInNode += nodeOffset;
    } else if (!after && nodeContext.viewNode && offsetInNode == 0) {
        var parent = nodeContext.viewNode.parentNode;
        if (parent)
            parent.removeChild(nodeContext.viewNode);
    }
    var boxOffset = nodeContext.boxOffset + nodeOffset;
    var arr = [];
    while (nodeContext.firstPseudo === firstPseudo) {
        arr.push(nodeContext);
        nodeContext = nodeContext.parent;
    }
    var pn = arr.pop(); // container for that pseudoelement
    var shadowSibling = pn.shadowSibling;
    var self = this;
    frame.loop(function() {
        while (arr.length > 0) {
            pn = arr.pop();
            nodeContext = new adapt.vtree.NodeContext(pn.sourceNode, nodeContext, boxOffset);
            if (arr.length == 0) {
                nodeContext.offsetInNode = offsetInNode;
                nodeContext.after = after;
            }
            nodeContext.shadowType = pn.shadowType;
            nodeContext.shadowContext = pn.shadowContext,
                nodeContext.nodeShadow = pn.nodeShadow;
            nodeContext.shadowSibling = pn.shadowSibling ? pn.shadowSibling : shadowSibling;
            shadowSibling = null;
            var result = self.setCurrent(nodeContext, false);
            if (result.isPending())
                return result;
        }
        return adapt.task.newResult(false);
    }).then(function() {
        frame.finish(nodeContext);
    });
    return frame.result();
};


/**
 * @param {string} ns
 * @param {string} tag
 * @return {!Element}
 */
adapt.vgen.ViewFactory.prototype.createElement = function(ns, tag) {
    if (ns == adapt.base.NS.XHTML)
        return this.document.createElement(tag);
    return this.document.createElementNS(ns, tag);
};

/**
 * @override
 */
adapt.vgen.ViewFactory.prototype.applyFootnoteStyle = function(vertical, target) {
    var computedStyle = {};
    var pseudoMap = adapt.csscasc.getStyleMap(this.footnoteStyle, "_pseudos");
    vertical = this.computeStyle(vertical, this.footnoteStyle, computedStyle);
    if (pseudoMap && pseudoMap["before"]) {
        var childComputedStyle = {};
        var span = this.createElement(adapt.base.NS.XHTML, "span");
        adapt.vgen.setPseudoName(span, "before");
        target.appendChild(span);
        this.computeStyle(vertical, pseudoMap["before"], childComputedStyle);
        delete childComputedStyle["content"];
        this.applyComputedStyles(span, childComputedStyle);
    }
    delete computedStyle["content"];
    this.applyComputedStyles(target, computedStyle);
    return vertical;
};

/**
 * @override
 */
adapt.vgen.ViewFactory.prototype.processFragmentedBlockEdge = function(nodeContext) {
    if (nodeContext) {
        nodeContext.walkUpBlocks(function(block) {
            var boxDecorationBreak = block.inheritedProps["box-decoration-break"];
            if (!boxDecorationBreak || boxDecorationBreak === "slice") {
                var elem = block.viewNode;
                goog.asserts.assert(elem instanceof Element);
                if (block.vertical) {
                    adapt.base.setCSSProperty(elem, "padding-left", "0");
                    adapt.base.setCSSProperty(elem, "border-left", "none");
                    adapt.base.setCSSProperty(elem, "border-top-left-radius", "0");
                    adapt.base.setCSSProperty(elem, "border-bottom-left-radius", "0");
                } else {
                    adapt.base.setCSSProperty(elem, "padding-bottom", "0");
                    adapt.base.setCSSProperty(elem, "border-bottom", "none");
                    adapt.base.setCSSProperty(elem, "border-bottom-left-radius", "0");
                    adapt.base.setCSSProperty(elem, "border-bottom-right-radius", "0");
                }
            }
        });
    }
};

/**
 * Returns if two NodePositionStep are equivalent.
 * @param {!adapt.vtree.NodePositionStep} step1
 * @param {!adapt.vtree.NodePositionStep} step2
 * @returns {boolean}
 */
adapt.vgen.ViewFactory.prototype.isSameNodePositionStep = function(step1, step2) {
    if (step1.shadowContext) {
        if (!step2.shadowContext) {
            return false;
        }
        var elem1 = step1.node.nodeType === 1 ? /** @type {Element} */ (step1.node) : step1.node.parentElement;
        var elem2 = step2.node.nodeType === 1 ? /** @type {Element} */ (step2.node) : step2.node.parentElement;
        return step1.shadowContext.owner === step2.shadowContext.owner
            && adapt.vgen.getPseudoName(elem1) === adapt.vgen.getPseudoName(elem2);
    } else {
        return step1.node === step2.node;
    }
};

/**
 * @override
 */
adapt.vgen.ViewFactory.prototype.isSameNodePosition = function(nodePosition1, nodePosition2) {
    return nodePosition1.offsetInNode === nodePosition2.offsetInNode
        && nodePosition1.after == nodePosition2.after
        && nodePosition1.steps.length === nodePosition2.steps.length
        && nodePosition1.steps.every(function(step1, i) {
            var step2 = nodePosition2.steps[i];
            return this.isSameNodePositionStep(step1, step2);
        }.bind(this));
};

adapt.vgen.ViewFactory.prototype.isPseudoelement = function(elem) {
    return !!adapt.vgen.getPseudoName(elem);
};

/**
 * @param {adapt.vgen.Viewport} viewport
 * @constructor
 * @implements {adapt.vtree.ClientLayout}
 */
adapt.vgen.DefaultClientLayout = function(viewport) {
    /** @const */ this.layoutBox = viewport.layoutBox;
    /** @const */ this.window = viewport.window;
};

/**
 * @private
 * @param {adapt.vtree.ClientRect} rect
 * @param {adapt.vtree.ClientRect} originRect
 * @returns {adapt.vtree.ClientRect}
 */
adapt.vgen.DefaultClientLayout.prototype.subtractOffsets = function(rect, originRect) {
    var viewportLeft = originRect.left;
    var viewportTop = originRect.top;
    return /** @type {adapt.vtree.ClientRect} */ ({
        left: rect.left - viewportLeft,
        top: rect.top - viewportTop,
        right: rect.right - viewportLeft,
        bottom: rect.bottom - viewportTop,
        width: rect.width,
        height: rect.height
    });
};

/**
 * @override
 */
adapt.vgen.DefaultClientLayout.prototype.getRangeClientRects = function(range) {
    var rects = range["getClientRects"]();
    var layoutBoxRect = this.layoutBox.getBoundingClientRect();
    return Array.from(rects).map(function(rect) {
        return this.subtractOffsets(rect, layoutBoxRect);
    }, this);
};

/**
 * @override
 */
adapt.vgen.DefaultClientLayout.prototype.getElementClientRect = function(element) {
    var htmlElement = /** @type {HTMLElement} */ (element);
    var rect = /** @type {adapt.vtree.ClientRect} */ (htmlElement.getBoundingClientRect());
    var layoutBoxRect = this.layoutBox.getBoundingClientRect();
    return this.subtractOffsets(rect, layoutBoxRect);
};

/**
 * @override
 */
adapt.vgen.DefaultClientLayout.prototype.getElementComputedStyle = function(element) {
    return this.window.getComputedStyle(element, null);
};

/**
 * @constructor
 * @param {Window} window
 * @param {number} fontSize
 * @param {HTMLElement=} opt_root
 * @param {number=} opt_width
 * @param {number=} opt_height
 */
adapt.vgen.Viewport = function(window, fontSize, opt_root, opt_width, opt_height) {
    /** @const */ this.window = window;
    /** @const */ this.fontSize = fontSize;
    /** @const */ this.document = window.document;
    /** @type {HTMLElement} */ this.root = opt_root || this.document.body;
    var outerZoomBox = this.root.firstElementChild;
    if (!outerZoomBox) {
        outerZoomBox = this.document.createElement("div");
        outerZoomBox.setAttribute("data-vivliostyle-outer-zoom-box", true);
        this.root.appendChild(outerZoomBox);
    }
    var contentContainer = outerZoomBox.firstElementChild;
    if (!contentContainer) {
        contentContainer = this.document.createElement("div");
        contentContainer.setAttribute("data-vivliostyle-spread-container", true);
        outerZoomBox.appendChild(contentContainer);
    }
    var layoutBox = outerZoomBox.nextElementSibling;
    if (!layoutBox) {
        layoutBox = this.document.createElement("div");
        layoutBox.setAttribute("data-vivliostyle-layout-box", true);
        this.root.appendChild(layoutBox);
    }
    /** @private @type {!HTMLElement} */ this.outerZoomBox = /** @type {!HTMLElement} */ (outerZoomBox);
    /** @type {!HTMLElement} */ this.contentContainer = /** @type {!HTMLElement} */ (contentContainer);
    /** @const */ this.layoutBox = /** @type {!HTMLElement} */ (layoutBox);
    var clientLayout = new adapt.vgen.DefaultClientLayout(this);
    var computedStyle = clientLayout.getElementComputedStyle(this.root);
    /** @type {number} */ this.width = opt_width || parseFloat(computedStyle["width"]) || window.innerWidth;
    /** @type {number} */ this.height = opt_height || parseFloat(computedStyle["height"]) || window.innerHeight;
};

/**
 * Reset zoom.
 */
adapt.vgen.Viewport.prototype.resetZoom = function() {
    adapt.base.setCSSProperty(this.outerZoomBox, "width", "");
    adapt.base.setCSSProperty(this.outerZoomBox, "height", "");
    adapt.base.setCSSProperty(this.contentContainer, "width", "");
    adapt.base.setCSSProperty(this.contentContainer, "height", "");
    adapt.base.setCSSProperty(this.contentContainer, "transform", "");
};

/**
 * Zoom viewport.
 * @param {number} width Overall width of contents before scaling (px)
 * @param {number} height Overall height of contents before scaling (px)
 * @param {number} scale Factor to which the viewport will be scaled.
 */
adapt.vgen.Viewport.prototype.zoom = function(width, height, scale) {
    adapt.base.setCSSProperty(this.outerZoomBox, "width", width*scale + "px");
    adapt.base.setCSSProperty(this.outerZoomBox, "height", height*scale + "px");
    adapt.base.setCSSProperty(this.contentContainer, "width", width + "px");
    adapt.base.setCSSProperty(this.contentContainer, "height", height + "px");
    adapt.base.setCSSProperty(this.contentContainer, "transform", "scale(" + scale + ")");
};

/**
 * Remove all pages inside the viewport.
 */
adapt.vgen.Viewport.prototype.clear = function() {
    var root = this.root;
    while (root.lastChild) {
        root.removeChild(root.lastChild);
    }
};<|MERGE_RESOLUTION|>--- conflicted
+++ resolved
@@ -363,21 +363,12 @@
     for (var key in pseudoMap) {
         var computedPseudoStyle = computedPseudoStyleMap[key] = {};
         adapt.csscasc.mergeStyle(computedPseudoStyle, pseudoMap[key], context);
-<<<<<<< HEAD
         vivliostyle.selectors.mergeViewConditionalStyles(
             computedPseudoStyle, context, pseudoMap[key], nodeContext);
         adapt.csscasc.forEachStylesInRegion(pseudoMap[key], regionIds, isFootnote, function(regionId, regionStyle) {
             adapt.csscasc.mergeStyle(computedPseudoStyle, regionStyle, context);
             vivliostyle.selectors.forEachViewConditionalStyles(regionStyle, nodeContext, function(viewConditionalStyles) {
                 adapt.csscasc.mergeStyle(computedPseudoStyle, viewConditionalStyles, context);
-=======
-        vivliostyle.fragmentselector.mergeStylesOfFragmentSelectors(
-            computedPseudoStyle, context, pseudoMap[key], nodeContext);
-        adapt.csscasc.forEachStylesInRegion(pseudoMap[key], regionIds, isFootnote, function(regionId, regionStyle) {
-            adapt.csscasc.mergeStyle(computedPseudoStyle, regionStyle, context);
-            vivliostyle.fragmentselector.forEachStylesOfFragmentSelectors(regionStyle, nodeContext, function(stylesOfFragmentSelector) {
-                adapt.csscasc.mergeStyle(computedPseudoStyle, stylesOfFragmentSelector, context);
->>>>>>> c55a7271
             });
         });
     }
@@ -710,7 +701,6 @@
         elementStyle = inheritedValues.elementStyle;
         self.nodeContext.lang = inheritedValues.lang;
     }
-    vivliostyle.fragmentselector.setFragmentSelectorIds(elementStyle, self.context, self.nodeContext);
     self.nodeContext.vertical = self.computeStyle(self.nodeContext.vertical, elementStyle, computedStyle);
     styler.processContent(element, computedStyle);
 
