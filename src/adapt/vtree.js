/**
 * Copyright 2013 Google, Inc.
 * Copyright 2015 Vivliostyle Inc.
 *
 * Vivliostyle.js is free software: you can redistribute it and/or modify
 * it under the terms of the GNU Affero General Public License as published by
 * the Free Software Foundation, either version 3 of the License, or
 * (at your option) any later version.
 *
 * Vivliostyle.js is distributed in the hope that it will be useful,
 * but WITHOUT ANY WARRANTY; without even the implied warranty of
 * MERCHANTABILITY or FITNESS FOR A PARTICULAR PURPOSE.  See the
 * GNU Affero General Public License for more details.
 *
 * You should have received a copy of the GNU Affero General Public License
 * along with Vivliostyle.js.  If not, see <http://www.gnu.org/licenses/>.
 *
 * @fileoverview Basic view tree data structures and support utilities.
 */
goog.require('vivliostyle.constants');
goog.require('adapt.base');
goog.require('adapt.geom');
goog.require('adapt.task');
goog.require('adapt.taskutil');
goog.require('adapt.xmldoc');
goog.require('adapt.css');

goog.provide('adapt.vtree');


/** @const */
adapt.vtree.delayedProps = {
    "transform": true,
    "transform-origin": true
};

/** @const */
adapt.vtree.delayedPropsIfRelativePositioned = {
    "top": true,
    "bottom": true,
    "left": true,
    "right": true
};

/**
 * @constructor
 * @param {Element} target
 * @param {string} name
 * @param {adapt.css.Val} value
 */
adapt.vtree.DelayedItem = function(target, name, value) {
    this.target = target;
    this.name = name;
    this.value = value;
};


/**
 * "hyperlink" event
 * @typedef {{type:string, target, currentTarget, anchorElement:Element, href:string}}
 */
adapt.vtree.PageHyperlinkEvent;

/**
 * Corresponds to OPS trigger element.
 * @typedef {{observer:string, event:string, action:string, ref:string}}
 */
adapt.vtree.Trigger;

/**
 * @const
 */
adapt.vtree.actions = {
    "show": function(obj) { obj.style.visibility = "visible"; },
    "hide": function(obj) { obj.style.visibility = "hidden"; },
    "play": function(obj) { obj.currentTime = 0; obj.play(); },
    "pause": function(obj) { obj.pause(); },
    "resume": function(obj) { obj.play(); },
    "mute": function(obj) { obj.muted = true; },
    "unmute": function(obj) { obj.muted = false; }
};

/**
 * @param {Array.<Element>} refs
 * @param {string} action
 * @return {?Function}
 */
adapt.vtree.makeListener = function(refs, action) {
    var actionFn = adapt.vtree.actions[action];
    if (actionFn) {
        return function() {
            for (var k = 0; k < refs.length; k++) {
                try {
                    actionFn(refs[k]);
                } catch (err) {
                }
            }
        };
    }
    return null;
};

/**
 * @param {!HTMLElement} container
 * @param {!HTMLElement} bleedBox
 * @constructor
 * @extends {adapt.base.SimpleEventTarget}
 */
adapt.vtree.Page = function(container, bleedBox) {
    adapt.base.SimpleEventTarget.call(this);
    /** @const */ this.container = container;
    /** @const */ this.bleedBox = bleedBox;
    /** @type {HTMLElement} */ this.pageAreaElement = null;
    /** @type {Array.<adapt.vtree.DelayedItem>} */ this.delayedItems = [];
    var self = this;
    /** @param {Event} e */
    this.hrefHandler = function(e) {
        var anchorElement = /** @type {Element} */ (e.currentTarget);
        var href = anchorElement.getAttribute("href") ||
            anchorElement.getAttributeNS(adapt.base.NS.XLINK, "href");
        if (href) {
            var evt = {
                type: "hyperlink",
                target: null,
                currentTarget: null,
                anchorElement: anchorElement,
                href: href,
                preventDefault: function() { e.preventDefault(); }
            };
            self.dispatchEvent(evt);
        }
    };
    /** @const {!Object.<string,Array.<Element>>} */ this.elementsById = {};
    /** @const @type {{width: number, height: number}} */ this.dimensions = {width: 0, height: 0};
    /** @type {boolean} */ this.isFirstPage = false;
    /** @type {boolean} */ this.isLastPage = false;
    /** @type {boolean} */ this.isAutoPageWidth = true;
    /** @type {boolean} */ this.isAutoPageHeight = true;
    /** @type {number} */ this.spineIndex = 0;
    /** @type {adapt.vtree.LayoutPosition} */ this.position = null;
    /** @type {number} */ this.offset = -1;
    /** @type {?vivliostyle.constants.PageSide} */ this.side = null;
    /** @type {Array.<adapt.taskutil.Fetcher>} */ this.fetchers = [];
    /** @const @type {{top: !Object.<string, adapt.vtree.Container>, bottom: !Object.<string, adapt.vtree.Container>, left: !Object.<string, adapt.vtree.Container>, right: !Object.<string, adapt.vtree.Container>}} */
    this.marginBoxes = {
        top: {},
        bottom: {},
        left: {},
        right: {}
    };
};
goog.inherits(adapt.vtree.Page, adapt.base.SimpleEventTarget);

/**
 * @private
 * @const
 * @type {string}
 */
adapt.vtree.Page.AUTO_PAGE_WIDTH_ATTRIBUTE = "data-vivliostyle-auto-page-width";

/**
 * @private
 * @const
 * @type {string}
 */
adapt.vtree.Page.AUTO_PAGE_HEIGHT_ATTRIBUTE = "data-vivliostyle-auto-page-height";

/**
 * @param {boolean} isAuto
 */
adapt.vtree.Page.prototype.setAutoPageWidth = function(isAuto) {
    this.isAutoPageWidth = isAuto;
    if (isAuto) {
        this.container.setAttribute(adapt.vtree.Page.AUTO_PAGE_WIDTH_ATTRIBUTE, true);
    } else {
        this.container.removeAttribute(adapt.vtree.Page.AUTO_PAGE_WIDTH_ATTRIBUTE);
    }
};

/**
 * @param {boolean} isAuto
 */
adapt.vtree.Page.prototype.setAutoPageHeight = function(isAuto) {
    this.isAutoPageHeight = isAuto;
    if (isAuto) {
        this.container.setAttribute(adapt.vtree.Page.AUTO_PAGE_HEIGHT_ATTRIBUTE, true);
    } else {
        this.container.removeAttribute(adapt.vtree.Page.AUTO_PAGE_HEIGHT_ATTRIBUTE);
    }
};

/**
 * @param {Element} element
 * @param {string} id
 */
adapt.vtree.Page.prototype.registerElementWithId = function(element, id) {
    var arr = this.elementsById[id];
    if (!arr) {
        this.elementsById[id] = [element];
    } else {
        arr.push(element);
    }
};

/**
 * @param {Array.<adapt.vtree.Trigger>} triggers
 * @param {adapt.vtree.ClientLayout} clientLayout
 * @return {void}
 */
adapt.vtree.Page.prototype.finish = function(triggers, clientLayout) {
    // Remove ID of elements which eventually did not fit in the page
    // (Some nodes may have been removed after registration if they did not fit in the page)
    Object.keys(this.elementsById).forEach(function(id) {
        var elems = this.elementsById[id];
        for (var i = 0; i < elems.length;) {
            if (this.container.contains(elems[i])) {
                i++;
            } else {
                elems.splice(i, 1);
            }
        }
        if (elems.length === 0) {
            delete this.elementsById[id];
        }
    }, this);

    var list = this.delayedItems;
    for (var i = 0; i < list.length; i++) {
        var item = list[i];
        adapt.base.setCSSProperty(item.target, item.name, item.value.toString());
    }

    // use size of the container of the PageMasterInstance
    var rect = clientLayout.getElementClientRect(this.container);
    this.dimensions.width = rect.width;
    this.dimensions.height = rect.height;

    for (var i = 0; i < triggers.length; i++) {
        var trigger = triggers[i];
        var refs = this.elementsById[trigger.ref];
        var observers = this.elementsById[trigger.observer];
        if (refs && observers) {
            var listener = adapt.vtree.makeListener(refs, trigger.action);
            if (listener) {
                for (var k = 0; k < observers.length; k++) {
                    observers[k].addEventListener(trigger.event, listener, false);
                }
            }
        }
    }
};

/**
 * Zoom page.
 * @param {number} scale Factor to which the page will be scaled.
 */
adapt.vtree.Page.prototype.zoom = function(scale) {
    adapt.base.setCSSProperty(this.container, "transform", "scale(" + scale + ")");
};

/**
 * Returns the page area element.
 * @returns {!HTMLElement}
 */
adapt.vtree.Page.prototype.getPageAreaElement = function() {
    return this.pageAreaElement || this.container;
};

/**
 * @typedef {{left: adapt.vtree.Page, right: adapt.vtree.Page}}
 */
adapt.vtree.Spread;

/**
 * Marks an element as "special". It should not be used in bbox calculations.
 * @const
 */
adapt.vtree.SPECIAL_ATTR = "data-adapt-spec";


/**
 * Handling of purely whitespace sequences between blocks
 * @enum {number}
 */
adapt.vtree.Whitespace = {
    IGNORE: 0,  // Whitespace sequence between blocks is ignored
    NEWLINE: 1, // Whitespace sequence between blocks is ignored unless it containes newline
    PRESERVE: 2 // Whitespace sequence between blocks is preserved
};

/**
 * Resolves adapt.vtree.Whitespace value from a value of 'white-space' property
 * @param {string} whitespace The value of 'white-space' property
 * @returns {?adapt.vtree.Whitespace}
 */
adapt.vtree.whitespaceFromPropertyValue = function(whitespace) {
    switch (whitespace) {
        case "normal" :
        case "nowrap" :
            return adapt.vtree.Whitespace.IGNORE;
        case "pre-line" :
            return adapt.vtree.Whitespace.NEWLINE;
        case "pre" :
        case "pre-wrap" :
            return adapt.vtree.Whitespace.PRESERVE;
        default:
            return null;
    }
};

/**
 * @param {Node} node
 * @param {adapt.vtree.Whitespace} whitespace
 * @return {boolean}
 */
adapt.vtree.canIgnore = function(node, whitespace) {
    if (node.nodeType == 1)
        return false;
    var text = node.textContent;
    switch (whitespace) {
        case adapt.vtree.Whitespace.IGNORE:
            return !!text.match(/^\s*$/);
        case adapt.vtree.Whitespace.NEWLINE:
            return !!text.match(/^[ \t\f]*$/);
        case adapt.vtree.Whitespace.PRESERVE:
            return text.length == 0;
    }
    throw new Error("Unexpected whitespace: " + whitespace);
};

/**
 * @param {string} flowName
 * @param {?string} parentFlowName
 * @constructor
 */
adapt.vtree.Flow = function(flowName, parentFlowName) {
    /** @const */ this.flowName = flowName;
    /** @const */ this.parentFlowName = parentFlowName;
    /** @const */ this.forcedBreakOffsets = /** @type {Array<number>} */ ([]);
    /** @type {?adapt.vtree.FormattingContext} */ this.formattingContext = null;
};

/**
 * @param {string} flowName
 * @param {!Element} element
 * @param {number} startOffset
 * @param {number} priority
 * @param {number} linger
 * @param {boolean} exclusive
 * @param {boolean} repeated
 * @param {boolean} last
 * @param {?string} breakBefore
 * @constructor
 */
adapt.vtree.FlowChunk = function(flowName, element, startOffset,
                                 priority, linger, exclusive, repeated, last, breakBefore) {
    /** @type {string} */ this.flowName = flowName;
    /** @type {!Element} */ this.element = element;
    /** @type {number} */ this.startOffset = startOffset;
    /** @type {number} */ this.priority = priority;
    /** @type {number} */ this.linger = linger;
    /** @type {boolean} */ this.exclusive = exclusive;
    /** @type {boolean} */ this.repeated = repeated;
    /** @type {boolean} */ this.last = last;
    /** @type {number} */ this.startPage = -1;
    /** @type {?string} */ this.breakBefore = breakBefore;
};

/**
 * @param {adapt.vtree.FlowChunk} other
 * @return {boolean}
 */
adapt.vtree.FlowChunk.prototype.isBetter = function(other) {
    if (!this.exclusive)
        return false;
    if (!other.exclusive)
        return true;
    if (this.priority > other.priority)
        return true;
    return this.last;
};

/**
 * @typedef {{
 *   left: number,
 *   top: number,
 *   right: number,
 *   bottom: number,
 *   width: number,
 *   height: number
 * }}
 */
adapt.vtree.ClientRect;

/**
 * @param {adapt.vtree.ClientRect} r1
 * @param {adapt.vtree.ClientRect} r2
 * @return {number}
 */
adapt.vtree.clientrectIncreasingTop = function(r1, r2) {
    return r1.top - r2.top;
};

/**
 * @param {adapt.vtree.ClientRect} r1
 * @param {adapt.vtree.ClientRect} r2
 * @return {number}
 */
adapt.vtree.clientrectDecreasingRight = function(r1, r2) {
    return r2.right - r1.right;
};

/**
 * Interface to read the position assigned to the elements and ranges by the
 * browser.
 * @interface
 */
adapt.vtree.ClientLayout = function() {};

/**
 * @param {Range} range
 * @return {Array.<adapt.vtree.ClientRect>}
 */
adapt.vtree.ClientLayout.prototype.getRangeClientRects = function(range) {};

/**
 * @param {Element} element
 * @return {adapt.vtree.ClientRect}
 */
adapt.vtree.ClientLayout.prototype.getElementClientRect = function(element) {};

/**
 * @param {Element} element
 * @return {CSSStyleDeclaration} element's computed style
 */
adapt.vtree.ClientLayout.prototype.getElementComputedStyle = function(element) {};

/**
 * Styling, creating a single node's view, etc.
 * @interface
 */
adapt.vtree.LayoutContext = function() {};

/**
 * Creates a functionally equivalent, but uninitialized layout context,
 * suitable for building a separate column.
 * @return {!adapt.vtree.LayoutContext}
 */
adapt.vtree.LayoutContext.prototype.clone = function() {};

/**
 * Set the current source node and create a view. Parameter firstTime
 * is true (and possibly offsetInNode > 0) if node was broken on
 * the previous page.
 * @param {adapt.vtree.NodeContext} nodeContext
 * @param {boolean} firstTime
 * @param {boolean=} atUnforcedBreak
 * @return {!adapt.task.Result.<boolean>} true if children should be processed as well
 */
adapt.vtree.LayoutContext.prototype.setCurrent = function(nodeContext, firstTime, atUnforcedBreak) {};

/**
 * Set the container element that holds view elements produced from the source.
 * @param {Element} container
 * @param {boolean} isFootnote
 */
adapt.vtree.LayoutContext.prototype.setViewRoot = function(container, isFootnote) {};

/**
 * Moves to the next view node, creating it and appending it to the view tree if needed.
 * @param {adapt.vtree.NodeContext} nodeContext
 * @param {boolean=} atUnforcedBreak
 * @return {!adapt.task.Result.<adapt.vtree.NodeContext>} that corresponds to the next view node
 */
adapt.vtree.LayoutContext.prototype.nextInTree = function(nodeContext, atUnforcedBreak) {};

/**
 * Apply pseudo-element styles (if any).
 * @param {adapt.vtree.NodeContext} nodeContext
 * @param {string} pseudoName
 * @param {Element} element element to apply styles to
 * @return {void}
 */
adapt.vtree.LayoutContext.prototype.applyPseudoelementStyle = function(nodeContext, pseudoName, element) {};

/**
 * Apply styles to footnote container.
 * @param {boolean} vertical
 * @param {Element} element element to apply styles to
 * @return {boolean} vertical
 */
adapt.vtree.LayoutContext.prototype.applyFootnoteStyle = function(vertical, element) {};


/**
 * Peel off innermost first-XXX pseudoelement, create and create view nodes after
 * the end of that pseudoelement.
 * @param {adapt.vtree.NodeContext} nodeContext
 * @param {number} nodeOffset
 * @return {!adapt.task.Result.<adapt.vtree.NodeContext>}
 */
adapt.vtree.LayoutContext.prototype.peelOff = function(nodeContext, nodeOffset) {};

/**
 * Process a block-end edge of a fragmented block.
 * @param {adapt.vtree.NodeContext} nodeContext
 */
adapt.vtree.LayoutContext.prototype.processFragmentedBlockEdge = function(nodeContext) {};

/**
 * Returns if two NodePositions represents the same position in the document.
 * @param {!adapt.vtree.NodePosition} nodePosition1
 * @param {!adapt.vtree.NodePosition} nodePosition2
 * @return {boolean}
 */
adapt.vtree.LayoutContext.prototype.isSameNodePosition = function(nodePosition1, nodePosition2) {};

/**
 * @param {string} type
 * @param {adapt.base.EventListener} listener
 * @param {boolean=} capture
 * @return {void}
 */
adapt.vtree.LayoutContext.prototype.addEventListener = function(type, listener, capture) {};

/**
 * @param {string} type
 * @param {adapt.base.EventListener} listener
 * @param {boolean=} capture
 * @return {void}
 */
adapt.vtree.LayoutContext.prototype.removeEventListener = function(type, listener, capture) {};

/**
 * @param {adapt.base.Event} evt
 * @return {void}
 */
adapt.vtree.LayoutContext.prototype.dispatchEvent = function(evt) {};

/**
 * Formatting context.
 * @interface
 */
adapt.vtree.FormattingContext = function() {};

/**
 * @return {string}
 */
adapt.vtree.FormattingContext.prototype.getName = function() {};

/**
 * @param {!adapt.vtree.NodeContext} nodeContext
 * @param {boolean} firstTime
 * @return {boolean}
 */
adapt.vtree.FormattingContext.prototype.isFirstTime = function(nodeContext, firstTime) {};

/**
 * @return {adapt.vtree.FormattingContext}
 */
adapt.vtree.FormattingContext.prototype.getParent = function() {};

/**
 * @return {*}
 */
adapt.vtree.FormattingContext.prototype.saveState = function() {};

/**
 * @param {*} state
 */
adapt.vtree.FormattingContext.prototype.restoreState = function(state) {};


/**
 * @param {adapt.vtree.NodeContext} nodeContext
 * @param {function(adapt.vtree.FormattingContext)} callback
 */
adapt.vtree.eachAncestorFormattingContext = function(nodeContext, callback) {
    if (!nodeContext) return;
    for (var fc = nodeContext.formattingContext; fc; fc = fc.getParent()) {
        callback(fc);
    }
};

/**
 * @typedef {{
 * 		node:Node,
 *      shadowType:adapt.vtree.ShadowType,
 *      shadowContext:adapt.vtree.ShadowContext,
 *      nodeShadow:adapt.vtree.ShadowContext,
 *      shadowSibling:adapt.vtree.NodePositionStep,
 *      formattingContext:adapt.vtree.FormattingContext
 * }}
 */
adapt.vtree.NodePositionStep;

/**
 * @param {adapt.vtree.NodePositionStep} nps1
 * @param {adapt.vtree.NodePositionStep} nps2
 * @returns {boolean}
 */
adapt.vtree.isSameNodePositionStep = function(nps1, nps2) {
    if (nps1 === nps2) {
        return true;
    }
    if (!nps1 || !nps2) {
        return false;
    }
    return nps1.node === nps2.node &&
        nps1.shadowType === nps2.shadowType &&
        nps1.shadowContext === nps2.shadowContext &&
        nps1.nodeShadow === nps2.nodeShadow &&
        nps1.shadowSibling === nps2.shadowSibling;
};

/**
 * NodePosition represents a position in the document
 * @typedef {{
 * 		steps:Array.<adapt.vtree.NodePositionStep>,
 * 		offsetInNode:number,
 *  	after:boolean,
 *  	preprocessedTextContent:?Array.<vivliostyle.diff.Change>
 * }}
 */
adapt.vtree.NodePosition;

/**
 * @param {adapt.vtree.NodePosition} np1
 * @param {adapt.vtree.NodePosition} np2
 * @returns {boolean}
 */
adapt.vtree.isSameNodePosition = function(np1, np2) {
    if (np1 === np2) {
        return true;
    }
    if (!np1 || !np2) {
        return false;
    }
    if (np1.offsetInNode !== np2.offsetInNode || np1.after !== np2.after || np1.steps.length !== np2.steps.length) {
        return false;
    }
    for (var i = 0; i < np1.steps.length; i++) {
        if (!adapt.vtree.isSameNodePositionStep(np1[i], np2[i])) {
            return false;
        }
    }
    return true;
};

/**
 * @param {Node} node
 * @return {adapt.vtree.NodePosition}
 */
adapt.vtree.newNodePositionFromNode = function(node) {
    var step = {
        node: node,
        shadowType: adapt.vtree.ShadowType.NONE,
        shadowContext: null,
        nodeShadow: null,
        shadowSibling: null
    };
    return {steps:[step], offsetInNode:0, after:false, preprocessedTextContent:null};
};

/**
 * @param {adapt.vtree.NodeContext} nodeContext
 * @return {adapt.vtree.NodePosition}
 */
adapt.vtree.newNodePositionFromNodeContext = function(nodeContext) {
    var step = {
        node: nodeContext.sourceNode,
        shadowType: adapt.vtree.ShadowType.NONE,
        shadowContext: nodeContext.shadowContext,
        nodeShadow: null,
        shadowSibling: null
    };
    return {steps:[step], offsetInNode:0, after:false, preprocessedTextContent:nodeContext.preprocessedTextContent};
};

/**
 * @param {adapt.vtree.NodePositionStep} step
 * @param {adapt.vtree.NodeContext} parent
 * @return {!adapt.vtree.NodeContext}
 */
adapt.vtree.makeNodeContextFromNodePositionStep = function(step, parent) {
    var nodeContext = new adapt.vtree.NodeContext(step.node, parent, 0);
    nodeContext.shadowType = step.shadowType;
    nodeContext.shadowContext = step.shadowContext;
    nodeContext.nodeShadow = step.nodeShadow;
    nodeContext.shadowSibling = step.shadowSibling ?
        adapt.vtree.makeNodeContextFromNodePositionStep(step.shadowSibling, parent.copy()) : null;
    nodeContext.formattingContext = step.formattingContext;
    nodeContext.fragmentIndex = step.fragmentIndex+1;
    return nodeContext;
};

/**
 * @enum {number}
 */
adapt.vtree.ShadowType = {
    NONE: 0,
    CONTENT: 1,
    ROOTLESS: 2,
    ROOTED: 3
};

/**
 * Data about shadow tree instance.
 * @param {Element} owner
 * @param {Element} root
 * @param {adapt.xmldoc.XMLDocHolder} xmldoc
 * @param {adapt.vtree.ShadowContext} parentShadow
 * @param {adapt.vtree.ShadowContext} superShadow
 * @param {adapt.vtree.ShadowType} type
 * @param {Object} styler
 * @constructor
 */
adapt.vtree.ShadowContext = function(owner, root, xmldoc, parentShadow, superShadow, type, styler) {
    /** @const */ this.owner = owner;
    /** @const */ this.parentShadow = parentShadow;
    /** @const */ this.superShadow = superShadow;
    /** @type {adapt.vtree.ShadowContext} */ this.subShadow = null;
    /** @const */ this.root = root;
    /** @const */ this.xmldoc = xmldoc;
    /** @const */ this.type = type;
    if (superShadow) {
        superShadow.subShadow = this;
    }
    /** @const */ this.styler = styler;
};

/**
 * Information about :first-letter or :first-line pseudoelements
 * @param {adapt.vtree.FirstPseudo} outer
 * @param {number} count 0 - first-letter, 1 or more - first line(s)
 * @constructor
 */
adapt.vtree.FirstPseudo = function(outer, count) {
    /** @const */ this.outer = outer;
    /** @const */ this.count = count;
};

/**
 * NodeContext represents a position in the document + layout-related
 * information attached to it. When after=false and offsetInNode=0, the
 * position is inside the element (node), but just before its first child.
 * When offsetInNode>0 it represents offset in the textual content of the
 * node. When after=true it represents position right after the last child
 * of the node. boxOffset is incremented by 1 for any valid node position.
 * @param {Node} sourceNode
 * @param {adapt.vtree.NodeContext} parent
 * @param {number} boxOffset
 * @constructor
 */
adapt.vtree.NodeContext = function(sourceNode, parent, boxOffset) {
    /** @type {Node} */ this.sourceNode = sourceNode;
    /** @type {adapt.vtree.NodeContext} */ this.parent = parent;
    /** @type {number} */ this.boxOffset = boxOffset;
    // position itself
    /** @type {number} */ this.offsetInNode = 0;
    /** @type {boolean} */ this.after = false;
    /** @type {adapt.vtree.ShadowType} */ this.shadowType = adapt.vtree.ShadowType.NONE;  // parent's shadow type
    /** @type {adapt.vtree.ShadowContext} */ this.shadowContext = (parent ? parent.shadowContext : null);
    /** @type {adapt.vtree.ShadowContext} */ this.nodeShadow = null;
    /** @type {adapt.vtree.NodeContext} */ this.shadowSibling = null;  // next "sibling" in the shadow tree
    // other stuff
    /** @type {boolean} */ this.shared = false;
    /** @type {boolean} */ this.inline = true;
    /** @type {boolean} */ this.overflow = false;
    /** @type {number} */ this.breakPenalty = parent ? parent.breakPenalty : 0;
    /** @type {?string} */ this.display = null;
    /** @type {!vivliostyle.pagefloat.FloatReference} */ this.floatReference =
        vivliostyle.pagefloat.FloatReference.INLINE;
    /** @type {?string} */ this.floatSide = null;
    /** @type {?string} */ this.clearSide = null;
    /** @type {?adapt.css.Val} */ this.columnSpan = null;
    /** @type {string} */ this.verticalAlign = "baseline";
    /** @type {string} */ this.captionSide = "top";
    /** @type {number} */ this.inlineBorderSpacing = 0;
    /** @type {number} */ this.blockBorderSpacing = 0;
    /** @type {boolean} */ this.flexContainer = false;
    /** @type {adapt.vtree.Whitespace} */ this.whitespace = parent ? parent.whitespace : adapt.vtree.Whitespace.IGNORE;
    /** @type {?string} */ this.hyphenateCharacter = parent ? parent.hyphenateCharacter : null;
    /** @type {boolean} */ this.breakWord = parent ? parent.breakWord : false;
    /** @type {boolean} */ this.establishesBFC = false;
    /** @type {boolean} */ this.containingBlockForAbsolute = false;
    /** @type {?string} */ this.breakBefore = null;
    /** @type {?string} */ this.breakAfter = null;
    /** @type {Node} */ this.viewNode = null;
    /** @type {Node} */ this.clearSpacer = null;
    /** @type {Object.<string,number|string|adapt.css.Val>} */ this.inheritedProps = parent ? parent.inheritedProps : {};
    /** @type {boolean} */ this.vertical = parent ? parent.vertical : false;
    /** @type {string} */ this.direction = parent ? parent.direction : "ltr";
    /** @type {adapt.vtree.FirstPseudo} */ this.firstPseudo = parent ? parent.firstPseudo : null;
    /** @type {?string} */ this.lang = null;
    /** @type {?Array.<vivliostyle.diff.Change>} */ this.preprocessedTextContent = null;
    /** @type {adapt.vtree.FormattingContext} */ this.formattingContext = parent ? parent.formattingContext : null;
<<<<<<< HEAD
    /** @type {number} */ this.fragmentIndex = 1;
=======
    /** @type {?string} */ this.repeatOnBreak = null;
    /** @type {number} */ this.fragmentIndex = 1;
    /** @type {!Array.<string>} */ this.fragmentSelectorIds = [];
>>>>>>> c55a7271
};

/**
 * @return {void}
 */
adapt.vtree.NodeContext.prototype.resetView = function() {
    this.inline = true;
    this.breakPenalty = this.parent ? this.parent.breakPenalty : 0;
    this.viewNode = null;
    this.clearSpacer = null;
    this.offsetInNode = 0;
    this.after = false;
    this.display = null;
    this.floatReference = vivliostyle.pagefloat.FloatReference.INLINE;
    this.floatSide = null;
    this.clearSide = null;
    this.columnSpan = null;
    this.verticalAlign = "baseline";
    this.flexContainer = false;
    this.whitespace = this.parent ? this.parent.whitespace : adapt.vtree.Whitespace.IGNORE;
    this.hyphenateCharacter = this.parent ? this.parent.hyphenateCharacter : null;
    this.breakWord = this.parent ? this.parent.breakWord : false;
    this.breakBefore = null;
    this.breakAfter = null;
    this.nodeShadow = null;
    this.establishesBFC = false;
    this.containingBlockForAbsolute = false;
    this.vertical = this.parent ? this.parent.vertical : false;
    this.nodeShadow = null;
    this.preprocessedTextContent = null;
    this.formattingContext = this.parent ? this.parent.formattingContext : null;
<<<<<<< HEAD
    this.fragmentIndex = 1;
=======
    this.repeatOnBreak = null;
    this.fragmentIndex = 1;
    this.fragmentSelectorIds = [];
>>>>>>> c55a7271
};

/**
 * @private
 * @return {!adapt.vtree.NodeContext}
 */
adapt.vtree.NodeContext.prototype.cloneItem = function() {
    var np = new adapt.vtree.NodeContext(this.sourceNode, this.parent, this.boxOffset);
    np.offsetInNode = this.offsetInNode;
    np.after = this.after;
    np.nodeShadow = this.nodeShadow;
    np.shadowType = this.shadowType;
    np.shadowContext = this.shadowContext;
    np.shadowSibling = this.shadowSibling;
    np.inline = this.inline;
    np.breakPenalty = this.breakPenalty;
    np.display = this.display;
    np.floatReference = this.floatReference;
    np.floatSide = this.floatSide;
    np.clearSide = this.clearSide;
    np.columnSpan = this.columnSpan;
    np.verticalAlign = this.verticalAlign;
    np.captionSide = this.captionSide;
    np.inlineBorderSpacing = this.inlineBorderSpacing;
    np.blockBorderSpacing = this.blockBorderSpacing;
    np.establishesBFC = this.establishesBFC;
    np.containingBlockForAbsolute = this.containingBlockForAbsolute;
    np.flexContainer = this.flexContainer;
    np.whitespace = this.whitespace;
    np.hyphenateCharacter = this.hyphenateCharacter;
    np.breakWord = this.breakWord;
    np.breakBefore = this.breakBefore;
    np.breakAfter = this.breakAfter;
    np.viewNode = this.viewNode;
    np.clearSpacer = this.clearSpacer;
    np.firstPseudo = this.firstPseudo;
    np.vertical = this.vertical;
    np.overflow = this.overflow;
    np.preprocessedTextContent = this.preprocessedTextContent;
    np.formattingContext = this.formattingContext;
<<<<<<< HEAD
    np.fragmentIndex = this.fragmentIndex;
=======
    np.repeatOnBreak = this.repeatOnBreak;
    np.fragmentIndex = this.fragmentIndex;
    np.fragmentSelectorIds = [].concat(this.fragmentSelectorIds);
>>>>>>> c55a7271
    return np;
};

/**
 * @return {!adapt.vtree.NodeContext}
 */
adapt.vtree.NodeContext.prototype.modify = function() {
    if (!this.shared)
        return this;
    return this.cloneItem();
};

/**
 * @return {!adapt.vtree.NodeContext}
 */
adapt.vtree.NodeContext.prototype.copy = function() {
    var np = this;
    do {
        if (np.shared)
            break;
        np.shared = true;
        np = np.parent;
    } while (np);
    return this;
};

/**
 * @return {adapt.vtree.NodeContext}
 */
adapt.vtree.NodeContext.prototype.clone = function() {
    var np = this.cloneItem();
    var npc = np;
    var npp;
    while ((npp = npc.parent) != null) {
        npp = npp.cloneItem();
        npc.parent = npp;
        npc = npp;
    }
    return np;
};

/**
 * @return {adapt.vtree.NodePositionStep}
 */
adapt.vtree.NodeContext.prototype.toNodePositionStep = function() {
    return {
        node: this.sourceNode,
        shadowType: this.shadowType,
        shadowContext: this.shadowContext,
        nodeShadow: this.nodeShadow,
        shadowSibling: this.shadowSibling ? this.shadowSibling.toNodePositionStep() : null,
        formattingContext: this.formattingContext,
        fragmentIndex: this.fragmentIndex
    };
};

/**
 * @return {adapt.vtree.NodePosition}
 */
adapt.vtree.NodeContext.prototype.toNodePosition = function() {
    var nc = this;
    var steps = [];
    do {
        // We need fully "peeled" path, so don't record first-XXX pseudoelement containers
        if (!nc.firstPseudo || !nc.parent || nc.parent.firstPseudo === nc.firstPseudo) {
            steps.push(nc.toNodePositionStep());
        }
        nc = nc.parent;
    } while (nc);

    var actualOffsetInNode = this.preprocessedTextContent
        ? vivliostyle.diff.resolveOriginalIndex(this.preprocessedTextContent, this.offsetInNode)
        : this.offsetInNode;
    return {
        steps:steps,
        offsetInNode: actualOffsetInNode,
        after: this.after,
        preprocessedTextContent: this.preprocessedTextContent
    };
};

/**
 * @returns {boolean}
 */
adapt.vtree.NodeContext.prototype.isInsideBFC = function() {
    var parent = this.parent;
    while (parent) {
        if (parent.establishesBFC) {
            return true;
        }
        parent = parent.parent;
    }
    return false;
};

/**
 * @returns {adapt.vtree.NodeContext}
 */
adapt.vtree.NodeContext.prototype.getContainingBlockForAbsolute = function() {
    var parent = this.parent;
    while (parent) {
        if (parent.containingBlockForAbsolute) {
            return parent;
        }
        parent = parent.parent;
    }
    return null;
};

/**
 * Walk up NodeContext tree (starting from itself) and call the callback for each block.
 * @param {!function(!adapt.vtree.NodeContext)} callback
 */
adapt.vtree.NodeContext.prototype.walkUpBlocks = function(callback) {
    var nodeContext = this;
    while (nodeContext) {
        if (!nodeContext.inline) {
            callback(nodeContext);
        }
        nodeContext = nodeContext.parent;
    }
};


/**
 * @param {adapt.vtree.FormattingContext} formattingContext
 * @returns {boolean}
 */
adapt.vtree.NodeContext.prototype.belongsTo = function(formattingContext) {
    return this.formattingContext === formattingContext
        && !!this.parent
        && this.parent.formattingContext === formattingContext;
};


/**
 * @param {adapt.vtree.NodePosition} primary
 * @constructor
 */
adapt.vtree.ChunkPosition = function(primary) {
    /** @type {adapt.vtree.NodePosition} */ this.primary = primary;
    /** @type {Array.<adapt.vtree.NodePosition>} */ this.floats = null;
    /** @type {Array.<adapt.vtree.NodePosition>} */ this.footnotes = null;
};

/**
 * @return {adapt.vtree.ChunkPosition}
 */
adapt.vtree.ChunkPosition.prototype.clone = function() {
    var result = new adapt.vtree.ChunkPosition(this.primary);
    if (this.floats) {
        result.floats = [];
        for (var i = 0; i < this.floats.length; ++i) {
            result.floats[i] = this.floats[i];
        }
    }
    if (this.footnotes) {
        result.footnotes = [];
        for (var i = 0; i < this.footnotes.length; ++i) {
            result.footnotes[i] = this.footnotes[i];
        }
    }
    return result;
};

/**
 * @param {adapt.vtree.ChunkPosition} other
 * @returns {boolean}
 */
adapt.vtree.ChunkPosition.prototype.isSamePosition = function(other) {
    if (!other) {
        return false;
    }
    if (this === other) {
        return true;
    }
    if (!adapt.vtree.isSameNodePosition(this.primary, other.primary)) {
        return false;
    }
    if (this.floats) {
        if (!other.floats || this.floats.length !== other.floats.length) {
            return false;
        }
        for (var i = 0; i < this.floats.length; i++) {
            if (!adapt.vtree.isSameNodePosition(this.floats[i], other.floats[i])) {
                return false;
            }
        }
    } else if (other.floats) {
        return false;
    }
    if (this.footnotes) {
        if (!other.footnotes || this.footnotes.length !== other.footnotes.length) {
            return false;
        }
        for (var i = 0; i < this.footnotes.length; i++) {
            if (!adapt.vtree.isSameNodePosition(this.footnotes[i], other.footnotes[i])) {
                return false;
            }
        }
    } else if (other.footnotes) {
        return false;
    }
    return true;
};

/**
 * @param {adapt.vtree.ChunkPosition} chunkPosition
 * @param {adapt.vtree.FlowChunk} flowChunk
 * @constructor
 */
adapt.vtree.FlowChunkPosition = function(chunkPosition, flowChunk) {
    /** @type {adapt.vtree.ChunkPosition} */ this.chunkPosition = chunkPosition;
    /** @const */ this.flowChunk = flowChunk;
};

/**
 * @return {adapt.vtree.FlowChunkPosition}
 */
adapt.vtree.FlowChunkPosition.prototype.clone = function() {
    return new adapt.vtree.FlowChunkPosition(this.chunkPosition.clone(),
        this.flowChunk);
};

/**
 * @param {adapt.vtree.FlowChunkPosition} other
 * @returns {boolean}
 */
adapt.vtree.FlowChunkPosition.prototype.isSamePosition = function(other) {
    return !!other && (this === other || this.chunkPosition.isSamePosition(other.chunkPosition));
};

/**
 * @constructor
 */
adapt.vtree.FlowPosition = function() {
    /**
     * @type {Array.<adapt.vtree.FlowChunkPosition>}
     */
    this.positions = [];
    /**
     * @type {string}
     */
    this.startSide = "any";
    /**
     * @type {?string}
     */
    this.breakAfter = null;
};

/**
 * @return {adapt.vtree.FlowPosition}
 */
adapt.vtree.FlowPosition.prototype.clone = function() {
    var newfp = new adapt.vtree.FlowPosition();
    var arr = this.positions;
    var newarr = newfp.positions;
    for (var i = 0; i < arr.length; i++) {
        newarr[i] = arr[i].clone();
    }
    newfp.startSide = this.startSide;
    newfp.breakAfter = this.breakAfter;
    return newfp;
};

/**
 * @param {adapt.vtree.FlowPosition} other
 * @returns {boolean}
 */
adapt.vtree.FlowPosition.prototype.isSamePosition = function(other) {
    if (this === other) {
        return true;
    }
    if (!other || this.positions.length !== other.positions.length) {
        return false;
    }
    for (var i = 0; i < this.positions.length; i++) {
        if (!this.positions[i].isSamePosition(other.positions[i])) {
            return false;
        }
    }
    return true;
};

/**
 * @param {number} offset
 * @return {boolean}
 */
adapt.vtree.FlowPosition.prototype.hasContent = function(offset) {
    return this.positions.length > 0 &&
        this.positions[0].flowChunk.startOffset <= offset;
};

/**
 * @constructor
 */
adapt.vtree.LayoutPosition = function() {
    /**
     * One-based, incremented before layout.
     * @type {number}
     */
    this.page = 0;
    /**
     * @type {!Object<string, adapt.vtree.Flow>}
     */
    this.flows = {};
    /**
     * @type {!Object.<string,adapt.vtree.FlowPosition>}
     */
    this.flowPositions = {};
    /**
     * flowPositions is built up to this offset.
     * @type {number}
     */
    this.highestSeenOffset = 0;
};

/**
 * @return {adapt.vtree.LayoutPosition}
 */
adapt.vtree.LayoutPosition.prototype.clone = function() {
    var newcp = new adapt.vtree.LayoutPosition();
    newcp.page = this.page;
    newcp.highestSeenNode = this.highestSeenNode;
    newcp.highestSeenOffset = this.highestSeenOffset;
    newcp.lookupPositionOffset = this.lookupPositionOffset;
    newcp.flows = this.flows;
    for (var name in this.flowPositions) {
        newcp.flowPositions[name] = this.flowPositions[name].clone();
    }
    return newcp;
};

/**
 * @param {adapt.vtree.LayoutPosition} other
 * @returns {boolean}
 */
adapt.vtree.LayoutPosition.prototype.isSamePosition = function(other) {
    if (this === other) {
        return true;
    }
    if (!other || this.page !== other.page || this.highestSeenOffset !== other.highestSeenOffset) {
        return false;
    }
    var thisFlowNames = Object.keys(this.flowPositions);
    var otherFlowNames = Object.keys(other.flowPositions);
    if (thisFlowNames.length !== otherFlowNames.length) {
        return false;
    }
    for (var i = 0; i < thisFlowNames.length; i++) {
        var flowName = thisFlowNames[i];
        if (!this.flowPositions[flowName].isSamePosition(other.flowPositions[flowName])) {
            return false;
        }
    }
    return true;
};

/**
 * @param {string} name flow name.
 * @param {number} offset
 * @return {boolean}
 */
adapt.vtree.LayoutPosition.prototype.hasContent = function(name, offset) {
    var flowPos = this.flowPositions[name];
    if (!flowPos)
        return false;
    return flowPos.hasContent(offset);
};

/**
 * @param {string} name
 * @returns {string}
 */
adapt.vtree.LayoutPosition.prototype.startSideOfFlow = function(name) {
    var flowPos = this.flowPositions[name];
    if (!flowPos)
        return "any";
    return flowPos.startSide;
};

/**
 * @param {string} name
 * @returns {?adapt.vtree.FlowChunk}
 */
adapt.vtree.LayoutPosition.prototype.firstFlowChunkOfFlow = function(name) {
    var flowPos = this.flowPositions[name];
    if (!flowPos)
        return null;
    var flowChunkPosition = flowPos.positions[0];
    if (!flowChunkPosition)
        return null;
    return flowChunkPosition.flowChunk;
};

/**
 * @param {Element} element
 * @constructor
 */
adapt.vtree.Container = function(element) {
    /** @type {Element} */ this.element = element;
    /** @type {number} */ this.left = 0;
    /** @type {number} */ this.top = 0;
    /** @type {number} */ this.marginLeft = 0;
    /** @type {number} */ this.marginRight = 0;
    /** @type {number} */ this.marginTop = 0;
    /** @type {number} */ this.marginBottom = 0;
    /** @type {number} */ this.borderLeft = 0;
    /** @type {number} */ this.borderRight = 0;
    /** @type {number} */ this.borderTop = 0;
    /** @type {number} */ this.borderBottom = 0;
    /** @type {number} */ this.paddingLeft = 0;
    /** @type {number} */ this.paddingRight = 0;
    /** @type {number} */ this.paddingTop = 0;
    /** @type {number} */ this.paddingBottom = 0;
    /** @type {number} */ this.width = 0;
    /** @type {number} */ this.height = 0;
    /** @type {number} */ this.originX = 0;
    /** @type {number} */ this.originY = 0;
    /** @type {Array.<adapt.geom.Shape>} */ this.exclusions = null;
    /** @type {adapt.geom.Shape} */ this.innerShape = null;
    /** @type {number} */ this.computedBlockSize = 0;
    /** @type {number} */ this.snapWidth = 0;
    /** @type {number} */ this.snapHeight = 0;
    /** @type {number} */ this.snapOffsetX = 0;
    /** @type {number} */ this.snapOffsetY = 0;
    /** @type {boolean} */ this.vertical = false;  // vertical writing
};

adapt.vtree.Container.prototype.getInsetTop = function() {
    return this.marginTop + this.borderTop + this.paddingTop;
};

adapt.vtree.Container.prototype.getInsetBottom = function() {
    return this.marginBottom + this.borderBottom + this.paddingBottom;
};

adapt.vtree.Container.prototype.getInsetLeft = function() {
    return this.marginLeft + this.borderLeft + this.paddingLeft;
};

adapt.vtree.Container.prototype.getInsetRight = function() {
    return this.marginRight + this.borderRight + this.paddingRight;
};

adapt.vtree.Container.prototype.getInsetBefore = function() {
    if (this.vertical)
        return this.getInsetRight();
    else
        return this.getInsetTop();
};

adapt.vtree.Container.prototype.getInsetAfter = function() {
    if (this.vertical)
        return this.getInsetLeft();
    else
        return this.getInsetBottom();
};

adapt.vtree.Container.prototype.getInsetStart = function() {
    if (this.vertical)
        return this.getInsetTop();
    else
        return this.getInsetLeft();
};

adapt.vtree.Container.prototype.getInsetEnd = function() {
    if (this.vertical)
        return this.getInsetBottom();
    else
        return this.getInsetRight();
};

/**
 * @param {adapt.vtree.ClientRect} box
 * @return {number}
 */
adapt.vtree.Container.prototype.getBeforeEdge = function(box) {
    return this.vertical ? box.right : box.top;
};

/**
 * @param {adapt.vtree.ClientRect} box
 * @return {number}
 */
adapt.vtree.Container.prototype.getAfterEdge = function(box) {
    return this.vertical ? box.left : box.bottom;
};

/**
 * @param {adapt.vtree.ClientRect} box
 * @return {number}
 */
adapt.vtree.Container.prototype.getStartEdge = function(box) {
    return this.vertical ? box.top : box.left;
};

/**
 * @param {adapt.vtree.ClientRect} box
 * @return {number}
 */
adapt.vtree.Container.prototype.getEndEdge = function(box) {
    return this.vertical ? box.bottom : box.right;
};

/**
 * @param {adapt.vtree.ClientRect} box
 * @return {number}
 */
adapt.vtree.Container.prototype.getInlineSize = function(box) {
    return this.vertical ? box.bottom - box.top : box.right - box.left;
};

/**
 * @param {adapt.vtree.ClientRect} box
 * @return {number}
 */
adapt.vtree.Container.prototype.getBoxSize = function(box) {
    return this.vertical ? box.right - box.left : box.bottom - box.top;
};

/**
 * @return {number}
 */
adapt.vtree.Container.prototype.getBoxDir = function() {
    return this.vertical ? -1 : 1;
};

/**
 * @return {number}
 */
adapt.vtree.Container.prototype.getInlineDir = function() {
    return 1;
};


/**
 * @param {adapt.vtree.Container} other
 * @return {void}
 */
adapt.vtree.Container.prototype.copyFrom = function(other) {
    this.element = other.element;
    this.left = other.left;
    this.top = other.top;
    this.marginLeft = other.marginLeft;
    this.marginRight = other.marginRight;
    this.marginTop = other.marginTop;
    this.marginBottom = other.marginBottom;
    this.borderLeft = other.borderLeft;
    this.borderRight = other.borderRight;
    this.borderTop = other.borderTop;
    this.borderBottom = other.borderBottom;
    this.paddingLeft = other.paddingLeft;
    this.paddingRight = other.paddingRight;
    this.paddingTop = other.paddingTop;
    this.paddingBottom = other.paddingBottom;
    this.width = other.width;
    this.height = other.height;
    this.originX = other.originX;
    this.originY = other.originY;
    this.innerShape = other.innerShape;
    this.exclusions = other.exclusions;
    this.computedBlockSize = other.computedBlockSize;
    this.snapWidth = other.snapWidth;
    this.snapHeight = other.snapHeight;
    this.vertical = other.vertical;
};

/**
 * @param {number} top
 * @param {number} height
 * @return {void}
 */
adapt.vtree.Container.prototype.setVerticalPosition = function(top, height) {
    this.top = top;
    this.height = height;
    adapt.base.setCSSProperty(this.element, "top", top + "px");
    adapt.base.setCSSProperty(this.element, "height", height + "px");
};

/**
 * @param {number} left
 * @param {number} width
 * @return {void}
 */
adapt.vtree.Container.prototype.setHorizontalPosition = function(left, width) {
    this.left = left;
    this.width = width;
    adapt.base.setCSSProperty(this.element, "left", left + "px");
    adapt.base.setCSSProperty(this.element, "width", width + "px");
};

/**
 * @param {number} start
 * @param {number} extent
 * @return {void}
 */
adapt.vtree.Container.prototype.setBlockPosition = function(start, extent) {
    if (this.vertical) {
        this.setHorizontalPosition(start + extent * this.getBoxDir(), extent);
    } else {
        this.setVerticalPosition(start, extent);
    }
};

/**
 * @param {number} start
 * @param {number} extent
 * @return {void}
 */
adapt.vtree.Container.prototype.setInlinePosition = function(start, extent) {
    if (this.vertical) {
        this.setVerticalPosition(start, extent);
    } else {
        this.setHorizontalPosition(start, extent);
    }
};

adapt.vtree.Container.prototype.clear = function() {
    var parent = this.element;
    var c;
    while (c = parent.lastChild) {
        parent.removeChild(c);
    }
};

/**
 * @return {adapt.geom.Shape}
 */
adapt.vtree.Container.prototype.getInnerShape = function() {
    var rect = this.getInnerRect();
    if (this.innerShape)
        return this.innerShape.withOffset(rect.x1, rect.y1);
    return adapt.geom.shapeForRect(rect.x1, rect.y1, rect.x2, rect.y2);
};

/**
 * @returns {!adapt.geom.Rect}
 */
adapt.vtree.Container.prototype.getInnerRect = function() {
    var offsetX = this.originX + this.left + this.getInsetLeft();
    var offsetY = this.originY + this.top + this.getInsetTop();
    return new adapt.geom.Rect(offsetX, offsetY, offsetX + this.width, offsetY + this.height);
};

/**
 * @returns {!adapt.geom.Rect}
 */
adapt.vtree.Container.prototype.getPaddingRect = function() {
    var paddingX = this.originX + this.left + this.marginLeft + this.borderLeft;
    var paddingY = this.originY + this.top + this.marginTop + this.borderTop;
    var paddingWidth = this.paddingLeft + this.width + this.paddingRight;
    var paddingHeight = this.paddingTop + this.height + this.paddingBottom;
    return new adapt.geom.Rect(paddingX, paddingY, paddingX + paddingWidth, paddingY + paddingHeight);
};

/**
 * @param {adapt.css.Val} outerShapeProp
 * @param {adapt.expr.Context} context
 * @returns {adapt.geom.Shape}
 */
adapt.vtree.Container.prototype.getOuterShape = function(outerShapeProp, context) {
    var rect = this.getOuterRect();
    return adapt.cssprop.toShape(outerShapeProp, rect.x1, rect.y1,
        rect.x2 - rect.x1, rect.y2 - rect.y1, context);
};

/**
 * @returns {!adapt.geom.Rect}
 */
adapt.vtree.Container.prototype.getOuterRect = function() {
    var outerX = this.originX + this.left;
    var outerY = this.originY + this.top;
    var outerWidth = this.getInsetLeft() + this.width + this.getInsetRight();
    var outerHeight = this.getInsetTop() + this.height + this.getInsetBottom();
    return new adapt.geom.Rect(outerX, outerY, outerX + outerWidth, outerY + outerHeight);
};


/**
 * @constructor
 * @param {Element} elem
 * @param {adapt.expr.Context} context
 * @param {adapt.css.Val} rootContentValue
 * @extends {adapt.css.Visitor}
 */
adapt.vtree.ContentPropertyHandler = function(elem, context, rootContentValue) {
    adapt.css.Visitor.call(this);
    /** @const */ this.elem = elem;
    /** @const */ this.context = context;
    /** @const */ this.rootContentValue = rootContentValue;
};
goog.inherits(adapt.vtree.ContentPropertyHandler, adapt.css.Visitor);

/**
 * @private
 * @param {string} str
 */
adapt.vtree.ContentPropertyHandler.prototype.visitStrInner = function(str) {
    this.elem.appendChild(this.elem.ownerDocument.createTextNode(str));
};

/** @override */
adapt.vtree.ContentPropertyHandler.prototype.visitStr = function(str) {
    this.visitStrInner(str.str);
    return null;
};

/** @override */
adapt.vtree.ContentPropertyHandler.prototype.visitURL = function(url) {
    if (this.rootContentValue.url) {
        this.elem.setAttribute("src", url.url);
    } else {
        var img = this.elem.ownerDocument.createElementNS(adapt.base.NS.XHTML, "img");
        img.setAttribute("src", url.url);
        this.elem.appendChild(img);
    }
    return null;
};

/** @override */
adapt.vtree.ContentPropertyHandler.prototype.visitSpaceList = function(list) {
    this.visitValues(list.values);
    return null;
};

/** @override */
adapt.vtree.ContentPropertyHandler.prototype.visitExpr = function(expr) {
    var val = expr.toExpr().evaluate(this.context);
    if (typeof val === "string") {
        this.visitStrInner(val);
    }
    return null;
};

/**
 * @param {adapt.css.Val} val
 * @return {boolean}
 */
adapt.vtree.nonTrivialContent = function(val) {
    return val != null && val !== adapt.css.ident.normal && val !== adapt.css.ident.none
        && val !== adapt.css.ident.inherit;
};<|MERGE_RESOLUTION|>--- conflicted
+++ resolved
@@ -795,13 +795,8 @@
     /** @type {?string} */ this.lang = null;
     /** @type {?Array.<vivliostyle.diff.Change>} */ this.preprocessedTextContent = null;
     /** @type {adapt.vtree.FormattingContext} */ this.formattingContext = parent ? parent.formattingContext : null;
-<<<<<<< HEAD
-    /** @type {number} */ this.fragmentIndex = 1;
-=======
     /** @type {?string} */ this.repeatOnBreak = null;
     /** @type {number} */ this.fragmentIndex = 1;
-    /** @type {!Array.<string>} */ this.fragmentSelectorIds = [];
->>>>>>> c55a7271
 };
 
 /**
@@ -833,13 +828,8 @@
     this.nodeShadow = null;
     this.preprocessedTextContent = null;
     this.formattingContext = this.parent ? this.parent.formattingContext : null;
-<<<<<<< HEAD
-    this.fragmentIndex = 1;
-=======
     this.repeatOnBreak = null;
     this.fragmentIndex = 1;
-    this.fragmentSelectorIds = [];
->>>>>>> c55a7271
 };
 
 /**
@@ -880,13 +870,8 @@
     np.overflow = this.overflow;
     np.preprocessedTextContent = this.preprocessedTextContent;
     np.formattingContext = this.formattingContext;
-<<<<<<< HEAD
-    np.fragmentIndex = this.fragmentIndex;
-=======
     np.repeatOnBreak = this.repeatOnBreak;
     np.fragmentIndex = this.fragmentIndex;
-    np.fragmentSelectorIds = [].concat(this.fragmentSelectorIds);
->>>>>>> c55a7271
     return np;
 };
 
