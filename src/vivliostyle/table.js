/**
 * Copyright 2016 Vivliostyle Inc.
 *
 * Vivliostyle.js is free software: you can redistribute it and/or modify
 * it under the terms of the GNU Affero General Public License as published by
 * the Free Software Foundation, either version 3 of the License, or
 * (at your option) any later version.
 *
 * Vivliostyle.js is distributed in the hope that it will be useful,
 * but WITHOUT ANY WARRANTY; without even the implied warranty of
 * MERCHANTABILITY or FITNESS FOR A PARTICULAR PURPOSE.  See the
 * GNU Affero General Public License for more details.
 *
 * You should have received a copy of the GNU Affero General Public License
 * along with Vivliostyle.js.  If not, see <http://www.gnu.org/licenses/>.
 *
 * @fileoverview Table formatting context and layout.
 */
goog.provide("vivliostyle.table");

goog.require("goog.asserts");
goog.require("adapt.base");
goog.require("vivliostyle.plugin");
goog.require("adapt.task");
goog.require("adapt.vtree");
goog.require("vivliostyle.break");
goog.require("adapt.layout");
goog.require("vivliostyle.layoututil");
goog.require("vivliostyle.repetitiveelements");

goog.scope(function() {
    /** @const */ var LayoutIterator = vivliostyle.layoututil.LayoutIterator;
    /** @const */ var EdgeSkipper = vivliostyle.layoututil.EdgeSkipper;
    /** @const */ var PseudoColumn = vivliostyle.layoututil.PseudoColumn;
    /** @const */ var EdgeBreakPosition = adapt.layout.EdgeBreakPosition;
    /** @const */ var AbstractLayoutRetryer = vivliostyle.layoututil.AbstractLayoutRetryer;
    /** @const */ var LayoutEntireBlock = vivliostyle.repetitiveelements.LayoutEntireBlock;
    /** @const */ var LayoutFragmentedBlock = vivliostyle.repetitiveelements.LayoutFragmentedBlock;
    /** @const */ var RepetitiveElementsOwnerFormattingContext = vivliostyle.repetitiveelements.RepetitiveElementsOwnerFormattingContext;
    /** @const */ var RepetitiveElementsOwnerLayoutConstraint = vivliostyle.repetitiveelements.RepetitiveElementsOwnerLayoutConstraint;

    /**
     * @param {number} rowIndex
     * @param {Node} sourceNode
     * @constructor
     */
    vivliostyle.table.TableRow = function(rowIndex, sourceNode) {
        /** @const */ this.rowIndex = rowIndex;
        /** @const */ this.sourceNode = sourceNode;
        /** @const {!Array<!vivliostyle.table.TableCell>} */ this.cells = [];
    };
    /** @const */ var TableRow = vivliostyle.table.TableRow;

    /**
     * @param {!vivliostyle.table.TableCell} cell
     */
    TableRow.prototype.addCell = function(cell) {
        this.cells.push(cell);
    };

    /**
     * @returns {number}
     */
    TableRow.prototype.getMinimumHeight = function() {
        return Math.min.apply(null, this.cells.map(function(c) { return c.height; }));
    };

    /**
     * @param {number} rowIndex
     * @param {number} columnIndex
     * @param {!Element} viewElement
     * @constructor
     */
    vivliostyle.table.TableCell = function(rowIndex, columnIndex, viewElement) {
        /** @const */ this.rowIndex = rowIndex;
        /** @const */ this.columnIndex = columnIndex;
        /** @type {?Element} */ this.viewElement = viewElement;
        /** @const {number} */ this.colSpan = viewElement.colSpan || 1;
        /** @const {number} */ this.rowSpan = viewElement.rowSpan || 1;
        /** @type {number} */ this.height = 0;
        /** @type {vivliostyle.table.TableSlot} */ this.anchorSlot = null;
    };
    /** @const */ var TableCell = vivliostyle.table.TableCell;

    /**
     * @param {number} height
     */
    TableCell.prototype.setHeight = function(height) {
        this.height = height;
    };

    /**
     * @param {!vivliostyle.table.TableSlot} slot
     */
    TableCell.prototype.setAnchorSlot = function(slot) {
        this.anchorSlot = slot;
    };

    /**
     * @param {number} rowIndex
     * @param {number} columnIndex
     * @param {!vivliostyle.table.TableCell} cell
     * @constructor
     */
    vivliostyle.table.TableSlot = function(rowIndex, columnIndex, cell) {
        /** @const */ this.rowIndex = rowIndex;
        /** @const */ this.columnIndex = columnIndex;
        /** @const */ this.cell = cell;
    };
    /** @const */ var TableSlot = vivliostyle.table.TableSlot;

    /**
     * @param {!adapt.layout.Column} column
     * @param {!Element} pseudoColumnContainer
     * @param {!adapt.vtree.NodeContext} cellNodeContext
     * @constructor
     */
    vivliostyle.table.TableCellFragment = function(column, pseudoColumnContainer, cellNodeContext) {
        /** @const */ this.column = column;
        /** @const */ this.cellNodeContext = cellNodeContext;
        /** @const */ this.pseudoColumn = new PseudoColumn(column, pseudoColumnContainer, cellNodeContext);
        /** @type {boolean} */ this.empty = false;
    };
    /** @const */ var TableCellFragment = vivliostyle.table.TableCellFragment;

    /**
     * @returns {!adapt.layout.BreakPositionAndNodeContext}
     */
    TableCellFragment.prototype.findAcceptableBreakPosition = function() {
        var element = /** @type {Element} */ (this.cellNodeContext.viewNode);
        var verticalAlign = this.cellNodeContext.verticalAlign;
        if (verticalAlign === "middle" || verticalAlign === "bottom") {
            adapt.base.setCSSProperty(element, "vertical-align", "top");
        }
        var bp = this.pseudoColumn.findAcceptableBreakPosition(true);
        adapt.base.setCSSProperty(element, "vertical-align", verticalAlign);
        return bp;
    };

    /**
     * @param {!Element} viewNode
     * @param {string} side
     * @constructor
     */
    vivliostyle.table.TableCaptionView = function(viewNode, side) {
        /** @const */ this.viewNode = viewNode;
        /** @const */ this.side = side;
    };
    /** @const */ var TableCaptionView = vivliostyle.table.TableCaptionView;

    /**
     * @param {!adapt.vtree.NodeContext} position
     * @param {?string} breakOnEdge
     * @param {boolean} overflows
     * @param {number} columnBlockSize
     * @constructor
     * @extends {adapt.layout.EdgeBreakPosition}
     */
    vivliostyle.table.BetweenTableRowBreakPosition = function(position,
        breakOnEdge, overflows, columnBlockSize) {
        EdgeBreakPosition.call(this, position, breakOnEdge, overflows, columnBlockSize);
        /** @private @const */ this.formattingContext = position.formattingContext;
        /** Array<!adapt.layout.BreakPositionAndNodeContext> */ this.acceptableCellBreakPositions = null;
        /** @private @type {number|null} */ this.rowIndex = null;
    };
    /** @const */ var BetweenTableRowBreakPosition = vivliostyle.table.BetweenTableRowBreakPosition;
    goog.inherits(BetweenTableRowBreakPosition, EdgeBreakPosition);

    /**
     * @override
     */
    BetweenTableRowBreakPosition.prototype.findAcceptableBreak = function(column, penalty) {
        var breakNodeContext = EdgeBreakPosition.prototype.findAcceptableBreak.call(this, column, penalty);
        if (penalty < this.getMinBreakPenalty())
            return null;
        var allCellsBreakable = this.getAcceptableCellBreakPositions().every(function(bp) {
            return !!bp.nodeContext;
        });
        if (allCellsBreakable) {
            return breakNodeContext;
        } else {
            return null;
        }
    };

    /**
     * @override
     */
    BetweenTableRowBreakPosition.prototype.getMinBreakPenalty = function() {
        var penalty = EdgeBreakPosition.prototype.getMinBreakPenalty.call(this);
        this.getAcceptableCellBreakPositions().forEach(function(bp) {
            penalty += bp.breakPosition.getMinBreakPenalty();
        });
        return penalty;
    };

    /**
     * @returns {!Array<adapt.layout.BreakPositionAndNodeContext>}
     */
    BetweenTableRowBreakPosition.prototype.getAcceptableCellBreakPositions = function() {
        if (!this.acceptableCellBreakPositions) {
            var formattingContext = this.formattingContext;
            var cellFragments = this.getCellFragments();
            this.acceptableCellBreakPositions = cellFragments.map(function(cellFragment) {
                return cellFragment.findAcceptableBreakPosition();
            });
        }
        return this.acceptableCellBreakPositions;
    };

    /**
     * @private
     * @return {number}
     */
    BetweenTableRowBreakPosition.prototype.getRowIndex = function() {
        if (this.rowIndex != null) return this.rowIndex;
        return this.rowIndex = this.formattingContext.findRowIndexBySourceNode(this.position.sourceNode);
    };

    /**
     * @private
     */
    BetweenTableRowBreakPosition.prototype.getCellFragments = function() {
        return this.formattingContext.getRowSpanningCellsOverflowingTheRow(this.getRowIndex()).map(
                this.formattingContext.getCellFragmentOfCell, this.formattingContext);
    };

    /**
     * @param {number} rowIndex
     * @param {!adapt.vtree.NodeContext} beforeNodeContext
     * @param {!vivliostyle.table.TableFormattingContext} formattingContext
     * @constructor
     * @extends {adapt.layout.AbstractBreakPosition}
     */
    vivliostyle.table.InsideTableRowBreakPosition = function(
        rowIndex, beforeNodeContext, formattingContext) {
        adapt.layout.AbstractBreakPosition.call(this);
        /** @const */ this.rowIndex = rowIndex;
        /** @const */ this.beforeNodeContext = beforeNodeContext;
        /** @const */ this.formattingContext = formattingContext;
        /** @type {Array<!adapt.layout.BreakPositionAndNodeContext>} */ this.acceptableCellBreakPositions = null;
    };
    /** @const */ var InsideTableRowBreakPosition = vivliostyle.table.InsideTableRowBreakPosition;
    goog.inherits(InsideTableRowBreakPosition, adapt.layout.AbstractBreakPosition);

    /**
     * @override
     */
    InsideTableRowBreakPosition.prototype.findAcceptableBreak = function(column, penalty) {
        if (penalty < this.getMinBreakPenalty())
            return null;
        var cellFragments = this.getCellFragments();
        var acceptableCellBreakPositions = this.getAcceptableCellBreakPositions();
        var allCellsBreakable = acceptableCellBreakPositions.every(function(bp) {
            return !!bp.nodeContext;
        }) && acceptableCellBreakPositions.some(function(bp, index) {
            return !cellFragments[index].pseudoColumn.isStartNodeContext(bp.nodeContext);
        });
        this.beforeNodeContext.overflow = acceptableCellBreakPositions.some(function(bp) {
            return bp.nodeContext && bp.nodeContext.overflow;
        });
        if (allCellsBreakable) {
            return this.beforeNodeContext;
        } else {
            return null;
        }
    };

    /**
     * @override
     */
    InsideTableRowBreakPosition.prototype.getMinBreakPenalty = function() {
        var formattingContext = this.formattingContext;
        var row = formattingContext.getRowByIndex(this.rowIndex);
        var penalty = 0;
        if (!formattingContext.isFreelyFragmentableRow(row)) {
            penalty += 10;
        }
        this.getAcceptableCellBreakPositions().forEach(function(bp) {
            penalty += bp.breakPosition.getMinBreakPenalty();
        });
        return penalty;
    };

    /**
     * @returns {!Array<adapt.layout.BreakPositionAndNodeContext>}
     */
    InsideTableRowBreakPosition.prototype.getAcceptableCellBreakPositions = function() {
        if (!this.acceptableCellBreakPositions) {
            var cellFragments = this.getCellFragments();
            this.acceptableCellBreakPositions = cellFragments.map(function(cellFragment) {
                return cellFragment.findAcceptableBreakPosition();
            });
        }
        return this.acceptableCellBreakPositions;
    };


    /**
     * @private
     */
    InsideTableRowBreakPosition.prototype.getCellFragments = function() {
        return this.formattingContext.getCellsFallingOnRow(this.rowIndex).map(
                this.formattingContext.getCellFragmentOfCell, this.formattingContext);
    };

    /**
     * @typedef {{
     *     cellNodePosition: !adapt.vtree.NodePosition,
     *     breakChunkPosition: !adapt.vtree.ChunkPosition,
     *     cell: !vivliostyle.table.TableCell
     * }}
     */
    vivliostyle.table.BrokenTableCellPosition;

    /**
     * @param {adapt.vtree.FormattingContext} parent
     * @param {!Element} tableSourceNode Source node of the table
     * @constructor
     * @implements {adapt.vtree.FormattingContext}
     * @extends {vivliostyle.repetitiveelements.RepetitiveElementsOwnerFormattingContext}
     */
    vivliostyle.table.TableFormattingContext = function(parent, tableSourceNode) {
        RepetitiveElementsOwnerFormattingContext.call(this, parent, tableSourceNode);
        /** @const */ this.tableSourceNode = tableSourceNode;
        /** @type {boolean} */ this.vertical = false;
        /** @type {number} */ this.columnCount = -1;
        /** @type {number} */ this.tableWidth = 0;
        /** @const {!Array<vivliostyle.table.TableCaptionView>} */ this.captions = [];
        /** @type {DocumentFragment} */ this.colGroups = null;
        /** @type {Array<number>} */ this.colWidths = null;
        /** @type {number} */ this.inlineBorderSpacing = 0;
        /** @const {!Array<!vivliostyle.table.TableRow>} */ this.rows = [];
        /** @const {!Array<!Array<!vivliostyle.table.TableSlot>>} */ this.slots = [];
        /** @type {!Array<!Array<!vivliostyle.table.TableCellFragment>>} */ this.cellFragments = [];
        /** @type {Element} */ this.lastRowViewNode = null;
        /** @type {!Array<!vivliostyle.table.BrokenTableCellPosition>} */ this.cellBreakPositions = [];
        /** @type {vivliostyle.repetitiveelements.RepetitiveElements} */ this.repetitiveElements = null;
    };
    /** @const */ var TableFormattingContext = vivliostyle.table.TableFormattingContext;
    goog.inherits(TableFormattingContext, RepetitiveElementsOwnerFormattingContext);

    /**
     * @override
     */
    TableFormattingContext.prototype.getName = function() {
        return "Table formatting context (vivliostyle.table.TableFormattingContext)";
    };

    /**
     * @override
     */
    TableFormattingContext.prototype.isFirstTime = function(nodeContext, firstTime) {
        if (!firstTime) {
            return firstTime;
        }
        switch (nodeContext.display) {
            case "table-row":
                return this.cellBreakPositions.length === 0;
            case "table-cell":
                return !this.cellBreakPositions.some(function(p) {
                    return p.cellNodePosition.steps[0].node === nodeContext.sourceNode;
                });
            default:
                return firstTime;
        }
    };

    /**
     * @override
     */
    TableFormattingContext.prototype.getParent = function() {
        return this.parent;
    };

    TableFormattingContext.prototype.finishFragment = function() {
        this.cellFragments = [];
    };

    /**
     * @param {number} rowIndex
     * @param {!vivliostyle.table.TableRow} row
     */
    TableFormattingContext.prototype.addRow = function(rowIndex, row) {
        this.rows[rowIndex] = row;
    };

    /**
     * @param {number} rowIndex
     * @returns {!Array<!vivliostyle.table.TableSlot>}
     */
    TableFormattingContext.prototype.getRowSlots = function(rowIndex) {
        var rowSlots = this.slots[rowIndex];
        if (!rowSlots) {
            rowSlots = this.slots[rowIndex] = [];
        }
        return rowSlots;
    };

    /**
     * @param {number} rowIndex
     * @param {!vivliostyle.table.TableCell} cell
     */
    TableFormattingContext.prototype.addCell = function(rowIndex, cell) {
        var row = this.rows[rowIndex];
        if (!row) {
            this.addRow(rowIndex, new TableRow(rowIndex, null));
            row = this.rows[rowIndex];
        }
        goog.asserts.assert(row);
        row.addCell(cell);
        var rowUpper = rowIndex + cell.rowSpan;
        var rowSlots = this.getRowSlots(rowIndex);
        var startColIndex = 0;
        while (rowSlots[startColIndex]) {
            startColIndex++;
        }
        for (; rowIndex < rowUpper; rowIndex++) {
            rowSlots = this.getRowSlots(rowIndex);
            for (var i = startColIndex; i < startColIndex + cell.colSpan; i++) {
                var slot = rowSlots[i] = new TableSlot(rowIndex, i, cell);
                if (!cell.anchorSlot) {
                    cell.setAnchorSlot(slot);
                }
            }
        }
    };

    /**
     * @param {number} index
     * @returns {!vivliostyle.table.TableRow}
     */
    TableFormattingContext.prototype.getRowByIndex = function(index) {
        var row = this.rows[index];
        goog.asserts.assert(row);
        return row;
    };

    /**
     * @param {!Node} sourceNode
     * @returns {number}
     */
    TableFormattingContext.prototype.findRowIndexBySourceNode = function(sourceNode) {
        return this.rows.findIndex(function(row) {
            return sourceNode === row.sourceNode;
        });
    };

    /**
     * @param {number} rowIndex
     * @param {number} columnIndex
     * @param {!vivliostyle.table.TableCellFragment} cellFragment
     */
    TableFormattingContext.prototype.addCellFragment = function(rowIndex, columnIndex, cellFragment) {
        var list = this.cellFragments[rowIndex];
        if (!list) {
            list = this.cellFragments[rowIndex] = [];
        }
        list[columnIndex] = cellFragment;
    };

    /**
     * @param {number} rowIndex
     * @returns {!Array<!vivliostyle.table.TableCell>}
     */
    TableFormattingContext.prototype.getCellsFallingOnRow = function(rowIndex) {
        var rowSlots = this.getRowSlots(rowIndex);
        return rowSlots.reduce(function(uniqueCells, slot) {
            if (slot.cell !== uniqueCells[uniqueCells.length - 1]) {
                return uniqueCells.concat(slot.cell);
            } else {
                return uniqueCells;
            }
        }, []);
    };

    /**
     * @param {number} rowIndex
     * @returns {!Array<!vivliostyle.table.TableCell>}
     */
    TableFormattingContext.prototype.getRowSpanningCellsOverflowingTheRow = function(rowIndex) {
        return this.getCellsFallingOnRow(rowIndex).filter(function(cell) {
            return cell.rowIndex + cell.rowSpan - 1 > rowIndex;
        });
    };


    /**
     * @param {!vivliostyle.table.TableCell} cell
     * @returns {vivliostyle.table.TableCellFragment}
     */
    TableFormattingContext.prototype.getCellFragmentOfCell = function(cell) {
        return this.cellFragments[cell.rowIndex]
          && this.cellFragments[cell.rowIndex][cell.columnIndex];
    };

    /**
     * @param {!vivliostyle.table.TableRow} row
     * @returns {boolean}
     */
    TableFormattingContext.prototype.isFreelyFragmentableRow = function(row) {
        return row.getMinimumHeight() > this.tableWidth / 2;
    };

    /**
     * @returns {number}
     */
    TableFormattingContext.prototype.getColumnCount = function() {
        if (this.columnCount < 0) {
            this.columnCount = Math.max.apply(null, this.rows.map(function(row) {
                return row.cells.reduce(function(sum, c) {
                    return sum + c.colSpan;
                }, 0);
            }));
        }
        return this.columnCount;
    };

    /**
     * @param {!adapt.vtree.ClientLayout} clientLayout
     */
    TableFormattingContext.prototype.updateCellSizes = function(clientLayout) {
        this.rows.forEach(function(row) {
            row.cells.forEach(function(cell) {
                var rect = clientLayout.getElementClientRect(cell.viewElement);
                cell.viewElement = null;
                cell.setHeight(this.vertical ? rect["width"] : rect["height"]);
            }, this);
        }, this);
    };

    /**
     * @param {adapt.layout.Column} column
     * @return {({ rowIndex: number, columnIndex: number }|null)} position
     */
    TableFormattingContext.prototype.findCellFromColumn = function(column) {
        if (!column) return null;
        var tableCell = null;
        loop: for (var row=0; row < this.cellFragments.length; row++) {
            if (!this.cellFragments[row]) continue;
            for (var col=0; col < this.cellFragments[row].length; col++) {
                if (!this.cellFragments[row][col]) continue;
                if (column === this.cellFragments[row][col].pseudoColumn.getColumn()) {
                    tableCell = this.rows[row].cells[col];
                    break loop;
                }
            }
        }
        if (!tableCell) return null;
        for (; row < this.slots.length; row++) {
            for (; col < this.slots[row].length; col++) {
                var slot = this.slots[row][col];
                if (slot.cell === tableCell) {
                    return {rowIndex: slot.rowIndex, columnIndex: slot.columnIndex };
                }
            }
        }
        return null;
    };

    /**
     * @param {({ rowIndex: number, columnIndex: number }|null)} position
     * @return {!Array.<!vivliostyle.repetitiveelements.ElementsOffset>}
     */
    TableFormattingContext.prototype.collectRepetitiveElementsOfUpperCells = function(position) {
        var collected = [];
        return this.slots.reduce(function(repetitiveElements, row, index) {
            if (index >= position.rowIndex) return repetitiveElements;
            var cellFragment = this.getCellFragmentOfCell(row[position.columnIndex].cell);
            if (!cellFragment || collected.indexOf(cellFragment) >= 0) return repetitiveElements;
            this.collectRepetitiveElementsFromColumn(cellFragment.pseudoColumn.getColumn(), repetitiveElements);
            collected.push(cellFragment);
            return repetitiveElements;
        }.bind(this), /** @type {!Array.<!vivliostyle.repetitiveelements.ElementsOffset>} */ ([]));
    };

    /**
     * @return {!Array.<!vivliostyle.repetitiveelements.ElementsOffset>}
     */
    TableFormattingContext.prototype.collectRepetitiveElementsOfHighestColumn = function() {
        var elementsInColumn = [];
        this.rows.forEach(function(row) {
            row.cells.forEach(function(cell, index) {
                if (!elementsInColumn[index]) elementsInColumn[index] = {collected:[], elements:[]};
                var state = elementsInColumn[index];
                var cellFragment = this.getCellFragmentOfCell(cell);
                if (!cellFragment || state.collected.indexOf(cellFragment) >= 0) return;
                this.collectRepetitiveElementsFromColumn(cellFragment.pseudoColumn.getColumn(), state.elements);
                state.collected.push(cellFragment);
            }.bind(this));
        }.bind(this));
        return [
            new ElementsOffsetOfTableCell(elementsInColumn.map(function(entry) { return entry.elements; }))
        ];
    };

    /**
     * @private
     * @param {!adapt.layout.Column} column
     * @param {!Array.<!vivliostyle.repetitiveelements.ElementsOffset>} repetitiveElements
     */
    TableFormattingContext.prototype.collectRepetitiveElementsFromColumn = function(column, repetitiveElements) {
        column.fragmentLayoutConstraints.forEach(function(constraint) {
            if (constraint instanceof RepetitiveElementsOwnerLayoutConstraint) {
                var repetitiveElement = constraint.getRepetitiveElements();
                repetitiveElements.push(repetitiveElement);
            }
            if (constraint instanceof vivliostyle.table.TableRowLayoutConstraint) {
                constraint.getRepetitiveElementsForTableCell(null).forEach(function(repetitiveElement) {
                    repetitiveElements.push(repetitiveElement);
                });
            }
        });
    };

    /** @override */
    TableFormattingContext.prototype.saveState = function() {
        return [].concat(this.cellBreakPositions);
    };

    /** @override */
    TableFormattingContext.prototype.restoreState = function(state) {
        this.cellBreakPositions =  /** @type {!Array<!vivliostyle.table.BrokenTableCellPosition>}*/ (state);
    };

    /**
     * @param {!Array.<!Array.<!vivliostyle.repetitiveelements.ElementsOffset>>} repeatitiveElementsInColumns
     * @constructor
     * @implements {vivliostyle.repetitiveelements.ElementsOffset}
     */
    vivliostyle.table.ElementsOffsetOfTableCell = function(repeatitiveElementsInColumns) {
        /** @const */ this.repeatitiveElementsInColumns = repeatitiveElementsInColumns;
    };
    /** @const */ var ElementsOffsetOfTableCell = vivliostyle.table.ElementsOffsetOfTableCell;

    /** @override */
    ElementsOffsetOfTableCell.prototype.calculateOffset = function(nodeContext) {
        return this.calculateMaxOffsetOfColumn(nodeContext, function(offsets) {
            return offsets.current;
        });
    };

    /** @override */
    ElementsOffsetOfTableCell.prototype.calculateMinimumOffset = function(nodeContext) {
        return this.calculateMaxOffsetOfColumn(nodeContext, function(offsets) {
            return offsets.minimum;
        });
    };

    /** @private */
    ElementsOffsetOfTableCell.prototype.calculateMaxOffsetOfColumn = function(nodeContext, resolver) {
        var maxOffset = 0;
        this.repeatitiveElementsInColumns.forEach(function(repetitiveElements) {
            var offsets = adapt.layout.calculateOffsetOfRepetitiveElements(nodeContext, repetitiveElements);
            maxOffset = Math.max(maxOffset, resolver(offsets));
        });
        return maxOffset;
    };

    /**
     * @private
     * @param {adapt.vtree.FormattingContext} formattingContext
     * @returns {!vivliostyle.table.TableFormattingContext}
     */
    function getTableFormattingContext(formattingContext) {
        goog.asserts.assert(formattingContext instanceof TableFormattingContext);
        return /** @type {!vivliostyle.table.TableFormattingContext} */ (formattingContext);
    }

    /**
     * @private
     * @param {?string} display
     * @returns {boolean}
     */
    function isTableRowGrouping(display) {
        return display === "table-row-group" ||
                display === "table-header-group" ||
                display === "table-footer-group";
    }

    /**
     * @private
     * @param {?string} display
     * @returns {boolean}
     */
    function isTableRoot(display) {
        return display === "table" || display === "inline-table";
    }

    /**
     * @private
     * @param {?string} display
     * @returns {boolean}
     */
    function isValidParentOfTableRow(display) {
        return isTableRowGrouping(display) || isTableRoot(display);
    }

    /**
     * @private
     * @param {!vivliostyle.layoututil.LayoutIteratorState} state
     * @param {!vivliostyle.table.TableFormattingContext} formattingContext
     * @param {!adapt.layout.Column} column
     * @returns {?adapt.task.Result<boolean>}
     */
    function skipNestedTable(state, formattingContext, column) {
        var nodeContext = state.nodeContext;
        var display = nodeContext.display;
        var parentDisplay = nodeContext.parent ? nodeContext.parent.display : null;
        var isNestedTable =
            (display === "table-row" && !isValidParentOfTableRow(parentDisplay)) ||
            (display === "table-cell" && parentDisplay !== "table-row" && !isValidParentOfTableRow(parentDisplay)) ||
            (nodeContext.formattingContext instanceof TableFormattingContext &&
                nodeContext.formattingContext !== formattingContext);
        if (isNestedTable) {
            return column.buildDeepElementView(nodeContext).thenAsync(function(nodeContextAfter) {
                state.nodeContext = nodeContextAfter;
                return adapt.task.newResult(true);
            });
        } else {
            return null;
        }
    }

    /**
     * @param {!vivliostyle.table.TableFormattingContext} formattingContext
     * @param {!adapt.layout.Column} column
     * @constructor
     * @extends {vivliostyle.layoututil.EdgeSkipper}
     */
    vivliostyle.table.EntireTableLayoutStrategy = function(formattingContext, column) {
        /** @const */ this.formattingContext = formattingContext;
        /** @const */ this.column = column;
        /** @type {number} */ this.rowIndex = -1;
        /** @type {number} */ this.columnIndex = 0;
        /** @type {boolean} */ this.inRow = false;
    };
    /** @const */ var EntireTableLayoutStrategy = vivliostyle.table.EntireTableLayoutStrategy;
    goog.inherits(EntireTableLayoutStrategy, EdgeSkipper);

    /**
     * @override
     */
    EntireTableLayoutStrategy.prototype.startNonInlineElementNode = function(state) {
        /** @const */ var formattingContext = this.formattingContext;
        var r = skipNestedTable(state, formattingContext, this.column);
        if (r) return r;

        /** @const */ var nodeContext = state.nodeContext;
        /** @const */ var display = nodeContext.display;
        var repetitiveElements = formattingContext.getRepetitiveElements();
        switch (display) {
            case "table":
                formattingContext.inlineBorderSpacing = nodeContext.inlineBorderSpacing;
                break;
            case "table-caption":
                var captionView = new TableCaptionView(/** @type {!Element} */ (nodeContext.viewNode),
                    nodeContext.captionSide);
                formattingContext.captions.push(captionView);
                break;
            case "table-header-group":
                if (!repetitiveElements.isHeaderRegistered()) {
                    this.inHeaderOrFooter = true;
                    repetitiveElements.setHeaderNodeContext(nodeContext);
                }
                return adapt.task.newResult(true);
            case "table-footer-group":
                if (!repetitiveElements.isFooterRegistered()) {
                    this.inHeaderOrFooter = true;
                    repetitiveElements.setFooterNodeContext(nodeContext);
                }
                return adapt.task.newResult(true);
            case "table-row":
                if (!this.inHeaderOrFooter) {
                    this.inRow = true;
                    this.rowIndex++;
                    goog.asserts.assert(nodeContext.sourceNode);
                    this.columnIndex = 0;
                    formattingContext.addRow(this.rowIndex, new TableRow(this.rowIndex, nodeContext.sourceNode));
                    if (!repetitiveElements.firstContentSourceNode) {
                        repetitiveElements.firstContentSourceNode = /** @type {!Element} */ (nodeContext.sourceNode);
                    }
                }
                break;
        }
        return EdgeSkipper.prototype.startNonInlineElementNode.call(this, state);
    };

    /**
     * @override
     */
    EntireTableLayoutStrategy.prototype.afterNonInlineElementNode = function(state) {
        /** @const */ var formattingContext = this.formattingContext;
        /** @const */ var nodeContext = state.nodeContext;
        /** @const */ var display = nodeContext.display;
        /** @const */ var clientLayout = this.column.clientLayout;
        if (nodeContext.sourceNode === formattingContext.tableSourceNode) {
            var computedStyle = clientLayout.getElementComputedStyle(formattingContext.getRootViewNode(nodeContext));
            formattingContext.tableWidth = parseFloat(computedStyle[formattingContext.vertical ? "height" : "width"]);
            formattingContext.getRepetitiveElements().lastContentSourceNode =
                state.lastAfterNodeContext && state.lastAfterNodeContext.sourceNode;
            state.break = true;
        } else {
            switch (display) {
                case "table-header-group":
                case "table-footer-group":
                    if (this.inHeaderOrFooter) {
                        this.inHeaderOrFooter = false;
                        return adapt.task.newResult(true);
                    }
                    break;
                case "table-row":
                    if (!this.inHeaderOrFooter) {
                        formattingContext.lastRowViewNode = /** @type {!Element} */ (nodeContext.viewNode);
                        this.inRow = false;
                    }
                    break;
                case "table-cell":
                    if (!this.inHeaderOrFooter) {
                        if (!this.inRow) {
                            this.rowIndex++;
                            this.columnIndex = 0;
                            this.inRow = true;
                        }
                        var elem = /** @type {!Element} */ (nodeContext.viewNode);
                        formattingContext.addCell(this.rowIndex, new TableCell(this.rowIndex, this.columnIndex, elem));
                        this.columnIndex++;
                    }
                    break;
            }
        }
        return EdgeSkipper.prototype.afterNonInlineElementNode.call(this, state);
    };

    /**
     * @param {!vivliostyle.table.TableFormattingContext} formattingContext
     * @param {!adapt.layout.Column} column
     * @constructor
     * @extends {vivliostyle.layoututil.EdgeSkipper}
     */
    vivliostyle.table.TableLayoutStrategy = function(formattingContext, column) {
        EdgeSkipper.call(this, true);
        /** @const */ this.formattingContext = formattingContext;
        /** @const */ this.column = column;
        /** @type {boolean} */ this.inRow = false;

        /** @type {number} */ this.currentRowIndex = -1;
        /** @type {number} */ this.currentColumnIndex = 0;
        /** @type {boolean} */ this.originalStopAtOverflow = column.stopAtOverflow;
        column.stopAtOverflow = false;
    };
    /** @const */ var TableLayoutStrategy = vivliostyle.table.TableLayoutStrategy;
    goog.inherits(TableLayoutStrategy, EdgeSkipper);

    /**
     * @private
     * @const {Object<string, boolean>}
     */
    TableLayoutStrategy.ignoreList = {
        "table-caption": true,
        "table-column-group": true,
        "table-column": true
    };

    TableLayoutStrategy.prototype.resetColumn = function() {
        this.column.stopAtOverflow = this.originalStopAtOverflow;
    };

    /**
     * @param {!vivliostyle.table.TableCell} cell
     * @returns {number}
     */
    TableLayoutStrategy.prototype.getColSpanningCellWidth = function(cell) {
        var colWidths = this.formattingContext.colWidths;
        goog.asserts.assert(colWidths);
        var width = 0;
        for (var i = 0; i < cell.colSpan; i++) {
            width += colWidths[cell.anchorSlot.columnIndex + i];
        }
        width += this.formattingContext.inlineBorderSpacing * (cell.colSpan - 1);
        return width;
    };

    /**
     * @param {!vivliostyle.table.TableCell} cell
     * @param {!adapt.vtree.NodeContext} cellNodeContext
     * @param {!adapt.vtree.ChunkPosition} startChunkPosition
     * @returns {!adapt.task.Result<boolean>}
     */
    TableLayoutStrategy.prototype.layoutCell = function(cell, cellNodeContext, startChunkPosition) {
        var rowIndex = cell.rowIndex;
        var columnIndex = cell.columnIndex;
        var colSpan = cell.colSpan;
        var cellViewNode = /** @type {Element} */ (cellNodeContext.viewNode);
        var verticalAlign = cellNodeContext.verticalAlign;

        if (colSpan > 1) {
            adapt.base.setCSSProperty(cellViewNode, "box-sizing", "border-box");
            adapt.base.setCSSProperty(cellViewNode, this.formattingContext.vertical ? "height" : "width",
                this.getColSpanningCellWidth(cell) + "px");
        }

        var pseudoColumnContainer = cellViewNode.ownerDocument.createElement("div");
        cellViewNode.appendChild(pseudoColumnContainer);

        var cellFragment = new TableCellFragment(this.column, pseudoColumnContainer, cellNodeContext);
        this.formattingContext.addCellFragment(rowIndex, columnIndex, cellFragment);

        if (startChunkPosition.primary.steps.length === 1 && startChunkPosition.primary.after) {
            // Contents of the cell have ended in the previous fragment
            cellFragment.empty = true;
        }

        return cellFragment.pseudoColumn.layout(startChunkPosition, true).thenReturn(true);
    };

    /**
     * @returns {boolean}
     */
    TableLayoutStrategy.prototype.hasBrokenCellAtSlot = function(slotIndex) {
        var cellBreakPosition = this.formattingContext.cellBreakPositions[0];
        if (cellBreakPosition) {
            return cellBreakPosition.cell.anchorSlot.columnIndex === slotIndex;
        }
        return false;
    };

    /**
     * @private
     * @returns {!Array<!Array<!vivliostyle.table.BrokenTableCellPosition>>}
     */
    TableLayoutStrategy.prototype.extractRowSpanningCellBreakPositions = function() {
        var cellBreakPositions = this.formattingContext.cellBreakPositions;
        if (cellBreakPositions.length === 0) {
            return [];
        }

        var rowSpanningCellBreakPositions = [];
        var i = 0;
        do {
            var p = cellBreakPositions[i];
            var rowIndex = p.cell.rowIndex;
            if (rowIndex < this.currentRowIndex) {
                var arr = rowSpanningCellBreakPositions[rowIndex];
                if (!arr) {
                    arr = rowSpanningCellBreakPositions[rowIndex] = [];
                }
                arr.push(p);
                cellBreakPositions.splice(i, 1);
            } else {
                i++;
            }
        } while (i < cellBreakPositions.length);
        return rowSpanningCellBreakPositions;
    };

    /**
     * @param {!vivliostyle.layoututil.LayoutIteratorState} state
     * @returns {!adapt.task.Result<boolean>}
     */
    TableLayoutStrategy.prototype.layoutRowSpanningCellsFromPreviousFragment = function(state) {
        var formattingContext = this.formattingContext;
        var rowSpanningCellBreakPositions = this.extractRowSpanningCellBreakPositions();
        var rowCount = rowSpanningCellBreakPositions.reduce(function(s) { return s + 1; }, 0);
        if (rowCount === 0) {
            return adapt.task.newResult(true);
        }

        var layoutContext = this.column.layoutContext;
        var currentRow = state.nodeContext;
        currentRow.viewNode.parentNode.removeChild(currentRow.viewNode);

        var frame = adapt.task.newFrame("layoutRowSpanningCellsFromPreviousFragment");
        var cont = adapt.task.newResult(true);
        var spanningCellRowIndex = 0;
        var occupiedSlotIndices = [];
        rowSpanningCellBreakPositions.forEach(function(rowCellBreakPositions) {
            cont = cont.thenAsync(function() {
                // Is it always correct to assume steps[1] to be the row?
                var rowNodeContext = adapt.vtree.makeNodeContextFromNodePositionStep(
                    rowCellBreakPositions[0].cellNodePosition.steps[1], currentRow.parent);
                return layoutContext.setCurrent(rowNodeContext, false).thenAsync(function() {
                    var cont1 = adapt.task.newResult(true);
                    var columnIndex = 0;

                    function addDummyCellUntil(upperColumnIndex) {
                        while (columnIndex < upperColumnIndex) {
                            if (!(occupiedSlotIndices.indexOf(columnIndex) >= 0)) {
                                var dummy = rowNodeContext.viewNode.ownerDocument.createElement("td");
                                adapt.base.setCSSProperty(dummy, "padding", "0");
                                rowNodeContext.viewNode.appendChild(dummy);
                            }
                            columnIndex++;
                        }
                    }

                    rowCellBreakPositions.forEach(function(cellBreakPosition) {
                        cont1 = cont1.thenAsync(function() {
                            var cell = cellBreakPosition.cell;
                            addDummyCellUntil(cell.anchorSlot.columnIndex);
                            var cellNodePosition = cellBreakPosition.cellNodePosition;
                            var cellNodeContext = adapt.vtree.makeNodeContextFromNodePositionStep(
                                cellNodePosition.steps[0], rowNodeContext);
                            cellNodeContext.offsetInNode = cellNodePosition.offsetInNode;
                            cellNodeContext.after = cellNodePosition.after;
                            return layoutContext.setCurrent(cellNodeContext, false).thenAsync(function() {
                                var breakChunkPosition = cellBreakPosition.breakChunkPosition;
                                for (var i = 0; i < cell.colSpan; i++) {
                                    occupiedSlotIndices.push(columnIndex + i);
                                }
                                columnIndex += cell.colSpan;
                                return this.layoutCell(cell, cellNodeContext, breakChunkPosition).thenAsync(function() {
                                    cellNodeContext.viewNode.rowSpan = cell.rowIndex + cell.rowSpan -
                                        this.currentRowIndex + rowCount - spanningCellRowIndex;
                                    return adapt.task.newResult(true);
                                }.bind(this));
                            }.bind(this));
                        }.bind(this));
                    }, this);
                    return cont1.thenAsync(function() {
                        addDummyCellUntil(formattingContext.getColumnCount());
                        spanningCellRowIndex++;
                        return adapt.task.newResult(true);
                    });
                }.bind(this));
            }.bind(this));
        }, this);
        cont.then(function() {
            layoutContext.setCurrent(currentRow, true, state.atUnforcedBreak).then(function() {
                frame.finish(true);
            });
        });
        return frame.result();
    };

    /**
     * @param {!vivliostyle.layoututil.LayoutIteratorState} state
     * @return {!adapt.task.Result<boolean>}
     */
    TableLayoutStrategy.prototype.startTableRow = function(state) {
        if (this.inHeader || this.inFooter) return adapt.task.newResult(true);
        var nodeContext = state.nodeContext;
        var formattingContext = this.formattingContext;
        if (this.currentRowIndex < 0) {
            goog.asserts.assert(nodeContext.sourceNode);
            this.currentRowIndex = formattingContext.findRowIndexBySourceNode(nodeContext.sourceNode);
        } else {
            this.currentRowIndex++;
        }
        this.currentColumnIndex = 0;
        this.inRow = true;
        return this.layoutRowSpanningCellsFromPreviousFragment(state).thenAsync(function() {
            var overflown = this.column.saveEdgeAndCheckForOverflow(state.lastAfterNodeContext, null, true,
                state.breakAtTheEdge);
            if (overflown &&
                formattingContext.getRowSpanningCellsOverflowingTheRow(this.currentRowIndex - 1).length === 0) {
                this.resetColumn();
                nodeContext.overflow = true;
                state.break = true;
            }
            return adapt.task.newResult(true);
        }.bind(this));
    };

    /**
     * @param {!vivliostyle.layoututil.LayoutIteratorState} state
     * @return {!adapt.task.Result<boolean>}
     */
    TableLayoutStrategy.prototype.startTableCell = function(state) {
        if (this.inHeader || this.inFooter) return adapt.task.newResult(true);
        var nodeContext = state.nodeContext;
        if (!this.inRow) {
            if (this.currentRowIndex < 0) {
                this.currentRowIndex = 0;
            } else {
                this.currentRowIndex++;
            }
            this.currentColumnIndex = 0;
            this.inRow = true;
        }
        var cell = this.formattingContext.getRowByIndex(this.currentRowIndex).cells[this.currentColumnIndex];

        var afterNodeContext = nodeContext.copy().modify();
        afterNodeContext.after = true;
        state.nodeContext = afterNodeContext;

        var frame = adapt.task.newFrame("startTableCell");
        var cont;
        if (this.hasBrokenCellAtSlot(cell.anchorSlot.columnIndex)) {
            var cellBreakPosition = this.formattingContext.cellBreakPositions.shift();
            cont = adapt.task.newResult(cellBreakPosition.breakChunkPosition);
        } else {
            cont = this.column.layoutContext.nextInTree(nodeContext, state.atUnforcedBreak).thenAsync(function(nextNodeContext) {
                if (nextNodeContext.viewNode) {
                    nodeContext.viewNode.removeChild(nextNodeContext.viewNode);
                }
                var startNodePosition = adapt.vtree.newNodePositionFromNodeContext(nextNodeContext);
                return adapt.task.newResult(new adapt.vtree.ChunkPosition(startNodePosition));
            });
        }
        cont.then(function(startChunkPosition) {
            goog.asserts.assert(nodeContext);
            this.layoutCell(cell, nodeContext, startChunkPosition).then(function() {
                this.afterNonInlineElementNode(state);
                this.currentColumnIndex++;
                frame.finish(true);
            }.bind(this));
        }.bind(this));
        return frame.result();
    };

    /**
     * @param {!vivliostyle.layoututil.LayoutIteratorState} state
     * @return {!adapt.task.Result<boolean>}
     */
    TableLayoutStrategy.prototype.startNonInlineBox = function(state) {
        var r = skipNestedTable(state, getTableFormattingContext(this.formattingContext), this.column);
        if (r) return r;

        var nodeContext = state.nodeContext;
        var repetitiveElements = this.formattingContext.getRepetitiveElements();
        var display = nodeContext.display;
        if (display === "table-header-group"
          && repetitiveElements
          && repetitiveElements.isHeaderSourceNode(nodeContext.sourceNode)) {
            this.inHeader = true;
            return adapt.task.newResult(true);
        } else if (display === "table-footer-group"
          && repetitiveElements
          && repetitiveElements.isFooterSourceNode(nodeContext.sourceNode)) {
            this.inFooter = true;
            return adapt.task.newResult(true);
        } else if (display === "table-row") {
            return this.startTableRow(state);
        } else if (display === "table-cell") {
            return this.startTableCell(state);
        } else {
            return adapt.task.newResult(true);
        }
    };

    /**
     * @param {!vivliostyle.layoututil.LayoutIteratorState} state
     * @return {!adapt.task.Result<boolean>}
     */
    TableLayoutStrategy.prototype.endNonInlineBox = function(state) {
        var nodeContext = state.nodeContext;
        var display = nodeContext.display;
        if (display === "table-row") {
            this.inRow = false;
            if (!this.inHeader && !this.inFooter) {
                var beforeNodeContext = nodeContext.copy().modify();
                beforeNodeContext.after = false;
                var bp = new InsideTableRowBreakPosition(this.currentRowIndex,
                    beforeNodeContext, this.formattingContext);
                this.column.breakPositions.push(bp);
            }
        }
        return adapt.task.newResult(true);
    };

    /**
     * @param {!vivliostyle.layoututil.LayoutIteratorState} state
     * @return {undefined|adapt.task.Result<boolean>}
     */
    TableLayoutStrategy.prototype.afterNonInlineElementNode = function(state) {
        var nodeContext = state.nodeContext;
        var repetitiveElements = this.formattingContext.getRepetitiveElements();
        var display = nodeContext.display;
        if (display === "table-header-group") {
            if (repetitiveElements && !repetitiveElements.allowInsertRepeatitiveElements
                && repetitiveElements.isHeaderSourceNode(nodeContext.sourceNode)) {
                this.inHeader = false;
                nodeContext.viewNode.parentNode.removeChild(nodeContext.viewNode);
            } else {
                adapt.base.setCSSProperty(/** @type {!Element} */ (nodeContext.viewNode), "display", "table-row-group");
            }
        } else if (display === "table-footer-group") {
            if (repetitiveElements && !repetitiveElements.allowInsertRepeatitiveElements
                && repetitiveElements.isFooterSourceNode(nodeContext.sourceNode)) {
                this.inFooter = false;
                nodeContext.viewNode.parentNode.removeChild(nodeContext.viewNode);
            } else {
                adapt.base.setCSSProperty(/** @type {!Element} */ (nodeContext.viewNode), "display", "table-row-group");
            }
        }
        if (display && TableLayoutStrategy.ignoreList[display]) {
            nodeContext.viewNode.parentNode.removeChild(nodeContext.viewNode);
        } else if (nodeContext.sourceNode === this.formattingContext.tableSourceNode) {
            var style = (/** @type {HTMLElement} */ (nodeContext.viewNode)).style;
            if (style && !(this.column.zeroIndent(style.paddingBottom) && this.column.zeroIndent(style.borderBottomWidth))) {
                nodeContext.overflow = this.column.saveEdgeAndCheckForOverflow(
                    state.lastAfterNodeContext, null, false, state.breakAtTheEdge);
            }
            this.resetColumn();
            state.break = true;
        } else {
            return EdgeSkipper.prototype.afterNonInlineElementNode.call(this, state);
        }
        return adapt.task.newResult(true);
    };

    /**
     * @constructor
     * @implements {adapt.layout.LayoutProcessor}
     */
    vivliostyle.table.TableLayoutProcessor = function() {};
    /** @const */ var TableLayoutProcessor = vivliostyle.table.TableLayoutProcessor;

    /**
     * @private
     * @param {adapt.vtree.NodeContext} nodeContext
     * @param {!adapt.layout.Column} column
     * @returns {!adapt.task.Result.<adapt.vtree.NodeContext>}
     */
    TableLayoutProcessor.prototype.layoutEntireTable = function(nodeContext, column) {
        /** @const */ var formattingContext = getTableFormattingContext(nodeContext.formattingContext);
        /** @const */ var strategy = new EntireTableLayoutStrategy(formattingContext, column);
        /** @const */ var iterator = new LayoutIterator(strategy, column.layoutContext);
        return iterator.iterate(nodeContext);
    };

    /**
     * @private
     * @param {!Element} lastRow
     * @param {number} columnCount
     * @param {boolean} vertical
     * @param {adapt.vtree.ClientLayout} clientLayout
     * @returns {!Array<number>}
     */
    TableLayoutProcessor.prototype.getColumnWidths = function(lastRow, columnCount, vertical, clientLayout) {
        /** @const */ var doc = lastRow.ownerDocument;
        /** @const */ var dummyRow = doc.createElement("tr");
        /** @const */ var dummyCells = [];
        for (var i = 0; i < columnCount; i++) {
            var cell = doc.createElement("td");
            dummyRow.appendChild(cell);
            dummyCells.push(cell);
        }
        lastRow.parentNode.insertBefore(dummyRow, lastRow.nextSibling);
        /** @const */ var colWidths = dummyCells.map(function(cell) {
            var rect = clientLayout.getElementClientRect(cell);
            return vertical ? rect["height"] : rect["width"];
        });
        lastRow.parentNode.removeChild(dummyRow);
        return colWidths;
    };

    /**
     * @private
     * @param {!Element} tableElement
     * @returns {!Array<!Element>}
     */
    TableLayoutProcessor.prototype.getColGroupElements = function(tableElement) {
        var colGroups = [];
        var child = tableElement.firstElementChild;
        while (child) {
            if (child.localName === "colgroup") {
                colGroups.push(child);
            }
            child = child.nextElementSibling;
        }
        return colGroups;
    };

    /**
     * @private
     * @param {!Array<!Element>} colGroups
     * @returns {!Array<!Element>}
     */
    TableLayoutProcessor.prototype.normalizeAndGetColElements = function(colGroups) {
        var cols = [];
        colGroups.forEach(function(colGroup) {
            // Replace colgroup[span=n] with colgroup with n col elements
            var span = colGroup.span;
            colGroup.removeAttribute("span");
            var col = colGroup.firstElementChild;
            while (col) {
                if (col.localName === "col") {
                    // Replace col[span=n] with n col elements
                    var s = col.span;
                    col.removeAttribute("span");
                    span -= s;
                    while (s-- > 1) {
                        var cloned = col.cloneNode(true);
                        colGroup.insertBefore(cloned, col);
                        cols.push(cloned);
                    }
                    cols.push(col);
                }
                col = col.nextElementSibling;
            }
            while (span-- > 0) {
                col = colGroup.ownerDocument.createElement("col");
                colGroup.appendChild(col);
                cols.push(col);
            }
        });
        return cols;
    };

    /**
     * @private
     * @param {!Array<!Element>} cols
     * @param {!Array<!Element>} colGroups
     * @param {number} columnCount
     * @param {!Element} tableElement
     */
    TableLayoutProcessor.prototype.addMissingColElements = function(cols, colGroups, columnCount, tableElement) {
        if (cols.length < columnCount) {
            var colGroup = tableElement.ownerDocument.createElement("colgroup");
            colGroups.push(colGroup);
            for (var i = cols.length; i < columnCount; i++) {
                var col = tableElement.ownerDocument.createElement("col");
                colGroup.appendChild(col);
                cols.push(col);
            }
        }
    };

    /**
     * Measure width of columns and normalize colgroup and col elements so that each column has
     * a corresponding col element with the width specified.
     * @param {!vivliostyle.table.TableFormattingContext} formattingContext
     * @param {!Element} tableElement
     * @param {!adapt.layout.Column} column
     */
    TableLayoutProcessor.prototype.normalizeColGroups = function(formattingContext, tableElement, column) {
        /** @const */ var vertical = formattingContext.vertical;
        /** @const */ var lastRow = formattingContext.lastRowViewNode;
        if (!lastRow) return;
        goog.asserts.assert(lastRow);
        formattingContext.lastRowViewNode = null;
        /** @const */ var doc = lastRow.ownerDocument;
        /** @const */ var fragment = doc.createDocumentFragment();

        // Count columns
        /** @const */ var columnCount = formattingContext.getColumnCount();
        if (!(columnCount > 0)) {
            formattingContext.colGroups = fragment;
            return;
        }

        // Measure column widths
        /** @const */ var colWidths = formattingContext.colWidths =
            this.getColumnWidths(lastRow, columnCount, vertical, column.clientLayout);

        // Normalize colgroup and col elements
        /** @const */ var colGroups = this.getColGroupElements(tableElement);
        /** @const */ var cols = this.normalizeAndGetColElements(colGroups);

        // Add missing col elements for remaining columns
        this.addMissingColElements(cols, colGroups, columnCount, tableElement);

        // Assign width to col elements
        cols.forEach(function(col, i) {
            adapt.base.setCSSProperty(col, vertical ? "height" : "width", colWidths[i] + "px");
        });

        colGroups.forEach(function(colGroup) {
            fragment.appendChild(colGroup.cloneNode(true));
        });
        formattingContext.colGroups = fragment;
    };

    /**
     * @param {!adapt.vtree.NodeContext} nodeContext
     * @param {!adapt.layout.Column} column
     * @returns {!adapt.task.Result.<adapt.vtree.NodeContext>}
     */
    TableLayoutProcessor.prototype.doInitialLayout = function(nodeContext, column) {
        var formattingContext = getTableFormattingContext(nodeContext.formattingContext);
        formattingContext.vertical = nodeContext.vertical;
        formattingContext.initializeRepetitiveElements(nodeContext.vertical);
        var frame = adapt.task.newFrame("TableLayoutProcessor.doInitialLayout");
        this.layoutEntireTable(nodeContext, column).then(function(nodeContextAfter) {
            var tableElement = nodeContextAfter.viewNode;
            var tableBBox = column.clientLayout.getElementClientRect(tableElement);
            var edge = column.vertical ? tableBBox.left : tableBBox.bottom;
            edge += (column.vertical ? -1 : 1) * adapt.layout.calculateOffsetOfRepetitiveElements(
                nodeContext, vivliostyle.repetitiveelements.collectRepetitiveElements(column)).current;
            if (!column.isOverflown(edge)) {
                frame.finish(nodeContextAfter);
                return;
            }
            this.normalizeColGroups(formattingContext, tableElement, column);
            formattingContext.updateCellSizes(column.clientLayout);
            frame.finish(null);
        }.bind(this));
        return frame.result();
    };

    /**
     * @param {!vivliostyle.table.TableFormattingContext} formattingContext
     * @param {!Element} rootViewNode
     * @param {?Node} firstChild
     */
    TableLayoutProcessor.prototype.addCaptions = function(formattingContext, rootViewNode, firstChild) {
        var captions = formattingContext.captions;
        captions.forEach(function(caption, i) {
            if (caption) {
                rootViewNode.insertBefore(caption.viewNode, firstChild);
                if (caption.side === "top") {
                    captions[i] = null;
                }
            }
        });
    };

    /**
     * @param {!vivliostyle.table.TableFormattingContext} formattingContext
     * @param {!Element} rootViewNode
     * @param {?Node} firstChild
     */
    TableLayoutProcessor.prototype.addColGroups = function(formattingContext, rootViewNode, firstChild) {
        if (formattingContext.colGroups && this.getColGroupElements(rootViewNode).length === 0) {
            rootViewNode.insertBefore(formattingContext.colGroups.cloneNode(true), firstChild);
        }
    };

    /**
     * @param {!vivliostyle.table.TableFormattingContext} formattingContext
     * @param {Element} rootViewNode
     */
    TableLayoutProcessor.prototype.removeColGroups = function(formattingContext, rootViewNode) {
        if (formattingContext.colGroups && rootViewNode) {
            var colGroups = this.getColGroupElements(rootViewNode);
            if (colGroups) {
                colGroups.forEach(function(colGroup) {
                    rootViewNode.removeChild(colGroup);
                });
            }
        }
    };

    /**
     * @param {!adapt.vtree.NodeContext} nodeContext
     * @param {!adapt.layout.Column} column
     * @returns {!adapt.task.Result.<adapt.vtree.NodeContext>}
     */
    TableLayoutProcessor.prototype.doLayout = function(nodeContext, column) {
        var formattingContext = getTableFormattingContext(nodeContext.formattingContext);
        var rootViewNode = formattingContext.getRootViewNode(nodeContext);
        var firstChild = rootViewNode.firstChild;
        this.addCaptions(formattingContext, rootViewNode, firstChild);
        this.addColGroups(formattingContext, rootViewNode, firstChild);

        var strategy = new TableLayoutStrategy(formattingContext, column);
        var iterator = new LayoutIterator(strategy, column.layoutContext);
        var frame = adapt.task.newFrame("TableFormattingContext.doLayout");
        iterator.iterate(nodeContext).thenFinish(frame);
        return frame.result();
    };

    /**
     * @override
     */
    TableLayoutProcessor.prototype.layout = function(nodeContext, column, leadingEdge) {
        var formattingContext = getTableFormattingContext(nodeContext.formattingContext);
        var rootViewNode = formattingContext.getRootViewNode(nodeContext);
        if (!rootViewNode) {
            return column.buildDeepElementView(nodeContext);
        } else {
            if (leadingEdge) vivliostyle.repetitiveelements.appendHeaderToAncestors(nodeContext.parent, column);
            return new LayoutRetryer(formattingContext, this).layout(nodeContext, column);
        }
    };

    /**
     * @override
     */
    TableLayoutProcessor.prototype.createEdgeBreakPosition = function(position,
        breakOnEdge, overflows, columnBlockSize) {
        return new BetweenTableRowBreakPosition(position, breakOnEdge, overflows, columnBlockSize);
    };

    /**
     * @override
     */
<<<<<<< HEAD
    TableLayoutProcessor.prototype.startNonInlineElementNode = function(nodeContext) {
        return false;
    };
    /**
     * @override
     */
    TableLayoutProcessor.prototype.afterNonInlineElementNode = function(nodeContext) {
        return false;
    };


    /**
     * @override
     */
    TableLayoutProcessor.prototype.finishBreak = function(column, nodeContext, forceRemoveSelf, endOfRegion) {
=======
    TableLayoutProcessor.prototype.finishBreak = function(column, nodeContext, forceRemoveSelf, endOfColumn) {
>>>>>>> 8c75347d
        var formattingContext = getTableFormattingContext(nodeContext.formattingContext);

        if (nodeContext.display === "table-row") {
            goog.asserts.assert(nodeContext.sourceNode);
            var rowIndex = formattingContext.findRowIndexBySourceNode(nodeContext.sourceNode);
            formattingContext.cellBreakPositions = [];

            var cells;
            if (!nodeContext.after) {
                cells = formattingContext.getCellsFallingOnRow(rowIndex);
            } else {
                cells = formattingContext.getRowSpanningCellsOverflowingTheRow(rowIndex);
            }
            if (cells.length) {
                var frame = adapt.task.newFrame("TableLayoutProcessor.finishBreak");
                var i = 0;
                frame.loopWithFrame(function(loopFrame) {
                    if (i === cells.length) {
                        loopFrame.breakLoop();
                        return;
                    }
                    var cell = cells[i++];
                    var cellFragment = formattingContext.getCellFragmentOfCell(cell);
                    var breakNodeContext = cellFragment.findAcceptableBreakPosition().nodeContext;
                    goog.asserts.assert(breakNodeContext);
                    var cellNodeContext = cellFragment.cellNodeContext;
                    var cellNodePosition = cellNodeContext.toNodePosition();
                    var breakChunkPosition = new adapt.vtree.ChunkPosition(breakNodeContext.toNodePosition());
                    formattingContext.cellBreakPositions.push(
                        /** @type {vivliostyle.table.BrokenTableCellPosition} */ ({
                            cellNodePosition: cellNodePosition,
                            breakChunkPosition: breakChunkPosition,
                            cell: cell
                        })
                    );
                    var cellViewNode = /** @type {Element} */ (cellNodeContext.viewNode);
                    cellFragment.column.layoutContext.processFragmentedBlockEdge(cellFragment.cellNodeContext);
                    if (rowIndex < cell.rowIndex + cell.rowSpan - 1) {
                        cellViewNode.rowSpan = rowIndex - cell.rowIndex + 1;
                    }
                    if (!cellFragment.empty) {
                        cellFragment.pseudoColumn.finishBreak(breakNodeContext, false, true).then(function() {
                            goog.asserts.assert(cellFragment);
                            adjustCellHeight(cellFragment, formattingContext, breakNodeContext);
                            loopFrame.continueLoop();
                        });
                    } else {
                        loopFrame.continueLoop();
                    }
                }).then(function() {
                    column.clearOverflownViewNodes(nodeContext, false);
                    column.layoutContext.processFragmentedBlockEdge(nodeContext);
                    formattingContext.finishFragment();
                    frame.finish(true);
                });
                return frame.result();
            }
        }
        formattingContext.finishFragment();
        return adapt.layout.blockLayoutProcessor.finishBreak(
            column, nodeContext, forceRemoveSelf, endOfRegion);
    };

    /** @override */
    TableLayoutProcessor.prototype.clearOverflownViewNodes = function(column, parentNodeContext, nodeContext, removeSelf) {
        adapt.layout.BlockLayoutProcessor.prototype.clearOverflownViewNodes(column, parentNodeContext, nodeContext, removeSelf);
    };

    /**
     * @param {!vivliostyle.table.TableCellFragment} cellFragment
     * @param {!vivliostyle.table.TableFormattingContext} formattingContext
     * @param {adapt.vtree.NodeContext} breakNodeContext
     */
    function adjustCellHeight(cellFragment, formattingContext, breakNodeContext) {
        var repetitiveElements = formattingContext.getRepetitiveElements();
        if (!repetitiveElements) return;

        var vertical = formattingContext.vertical;
        var column = cellFragment.column;
        var cellContentElement = cellFragment.pseudoColumn.getColumnElement();
        var cellElement = /** @type {Element} */ (cellFragment.cellNodeContext.viewNode);

        var cellElementRect = column.clientLayout.getElementClientRect(cellElement);
        var padding = column.getComputedPaddingBorder(cellElement);
        if (vertical) {
            var width = (cellElementRect.right - column.footnoteEdge - repetitiveElements.calculateOffset(breakNodeContext) - padding.right);
            adapt.base.setCSSProperty(cellContentElement, "max-width", width + "px");
        } else {
            var height = (column.footnoteEdge - repetitiveElements.calculateOffset(breakNodeContext) - cellElementRect.top - padding.top);
            adapt.base.setCSSProperty(cellContentElement, "max-height", height + "px");
        }
        adapt.base.setCSSProperty(cellContentElement, "overflow", "hidden");
    }

    /**
     * @constructor
     * @param {!vivliostyle.table.TableFormattingContext} formattingContext
     * @param {!vivliostyle.table.TableLayoutProcessor} processor
     * @extends {vivliostyle.layoututil.AbstractLayoutRetryer}
     */
    vivliostyle.table.LayoutRetryer = function(formattingContext, processor) {
        AbstractLayoutRetryer.call(this);
        /** @private @const */ this.processor = processor;
        /** @private @const */ this.tableFormattingContext = formattingContext;
    };
    /** @const */ var LayoutRetryer = vivliostyle.table.LayoutRetryer;
    goog.inherits(LayoutRetryer, AbstractLayoutRetryer);

    /**
     * @override
     */
    LayoutRetryer.prototype.resolveLayoutMode = function(nodeContext) {
        var repetitiveElements = this.tableFormattingContext.getRepetitiveElements();
        if (!repetitiveElements || !repetitiveElements.doneInitialLayout) {
            return new LayoutEntireTable(this.tableFormattingContext, this.processor);
        } else {
            if (nodeContext.sourceNode === this.tableFormattingContext.tableSourceNode && !nodeContext.after) {
                if (repetitiveElements) repetitiveElements.preventSkippingHeader();
            }
            return new LayoutFragmentedTable(this.tableFormattingContext, this.processor);
        }
    };

    /**
     * @override
     */
    LayoutRetryer.prototype.clearNodes = function(initialPosition) {
        AbstractLayoutRetryer.prototype.clearNodes.call(this, initialPosition);
        var rootViewNode = this.tableFormattingContext.getRootViewNode(initialPosition);
        this.processor.removeColGroups(this.tableFormattingContext, rootViewNode);
    };

    /**
     * @override
     */
    LayoutRetryer.prototype.restoreState = function(nodeContext, column) {
        AbstractLayoutRetryer.prototype.restoreState.call(this, nodeContext, column);
        this.tableFormattingContext.finishFragment();
    };

    /**
     * @constructor
     * @param {!vivliostyle.table.TableFormattingContext} formattingContext
     * @param {!vivliostyle.table.TableLayoutProcessor} processor
     * @extends {vivliostyle.repetitiveelements.LayoutEntireBlock}
     */
    vivliostyle.table.LayoutEntireTable = function(formattingContext, processor) {
        LayoutEntireBlock.call(this, formattingContext);
        /** @const */ this.processor = processor;
    };
    /** @const */ var LayoutEntireTable = vivliostyle.table.LayoutEntireTable;
    goog.inherits(LayoutEntireTable, LayoutEntireBlock);

    /**
     * @override
     */
    LayoutEntireTable.prototype.doLayout = function(nodeContext, column) {
        LayoutEntireBlock.prototype.doLayout.call(this, nodeContext, column);
        return this.processor.doInitialLayout(nodeContext, column);
    };


    /**
     * @constructor
     * @param {!vivliostyle.table.TableFormattingContext} formattingContext
     * @param {!vivliostyle.table.TableLayoutProcessor} processor
     * @extends {vivliostyle.repetitiveelements.LayoutFragmentedBlock}
     */
    vivliostyle.table.LayoutFragmentedTable = function(formattingContext, processor) {
        LayoutFragmentedBlock.call(this, formattingContext);
        /** @const */ this.processor = processor;
    };
    /** @const */ var LayoutFragmentedTable = vivliostyle.table.LayoutFragmentedTable;
    goog.inherits(LayoutFragmentedTable, LayoutFragmentedBlock);

    /**
     * @override
     */
    LayoutFragmentedTable.prototype.doLayout = function(nodeContext, column) {
        var repetitiveElements = this.formattingContext.getRepetitiveElements();
        if (repetitiveElements && !repetitiveElements.isAfterLastContent(nodeContext)) {
            var constraint = new TableRowLayoutConstraint(nodeContext);
            if (!column.fragmentLayoutConstraints.some(function(c) { return constraint.equalsTo(c); })) {
                column.fragmentLayoutConstraints.unshift(constraint);
            }
        }
        return this.processor.doLayout(nodeContext, column);
    };


    /**
     * @constructor
     * @param {!adapt.vtree.NodeContext} nodeContext
     * @extends {vivliostyle.repetitiveelements.RepetitiveElementsOwnerLayoutConstraint}
     */
    vivliostyle.table.TableRowLayoutConstraint = function(nodeContext) {
        RepetitiveElementsOwnerLayoutConstraint.call(this, nodeContext);
    };
    /** @const */ var TableRowLayoutConstraint = vivliostyle.table.TableRowLayoutConstraint;
    goog.inherits(TableRowLayoutConstraint, RepetitiveElementsOwnerLayoutConstraint);

    /** @override */
    TableRowLayoutConstraint.prototype.allowLayout = function(nodeContext, overflownNodeContext, column) {
        var repetitiveElements = this.getRepetitiveElements();
        if (!repetitiveElements) return true;

        if (column.pseudoParent) return true;
        if (adapt.layout.isOrphan(this.nodeContext.viewNode)) return true;
        if (!repetitiveElements.isEnableToUpdateState()) return true;

        if ((overflownNodeContext && !nodeContext)
          || (nodeContext && nodeContext.overflow)) {
            return false;
        } else {
            return true;
        }
    };


    /** @override */
    TableRowLayoutConstraint.prototype.nextCandidate = function(nodeContext) {
        var formattingContext = getTableFormattingContext(this.nodeContext.formattingContext);

        var cellFragmentConstraints = this.collectCellFragmentLayoutConstraints(nodeContext, formattingContext);
        if (cellFragmentConstraints.some(function(constraints) {
            return constraints.some(function(constraint) {
                return constraint.nextCandidate(nodeContext);
            });
        })) {
            return true;
        }
        return RepetitiveElementsOwnerLayoutConstraint.prototype.nextCandidate.call(this, nodeContext);
    };

    /** @override */
    TableRowLayoutConstraint.prototype.postLayout = function(allowed, nodeContext, initialPosition, column) {
        var formattingContext = getTableFormattingContext(this.nodeContext.formattingContext);
        this.cellFragmentLayoutConstraints = this.collectCellFragmentLayoutConstraints(nodeContext, formattingContext);
        this.cellFragmentLayoutConstraints.forEach(function(constraints) {
            constraints.forEach(function(constraint) {
                constraint.postLayout(allowed, nodeContext, initialPosition, column);
            });
        });

        if (!allowed) {
            var rootViewNode = formattingContext.getRootViewNode(this.nodeContext);
            new vivliostyle.table.TableLayoutProcessor().removeColGroups(formattingContext, rootViewNode);
            this.removeDummyRowNodes(initialPosition);
        }
        RepetitiveElementsOwnerLayoutConstraint.prototype.postLayout.call(this, allowed, nodeContext, initialPosition, column);
    };


    /** @override */
    TableRowLayoutConstraint.prototype.finishBreak = function(nodeContext, column) {
        var formattingContext = getTableFormattingContext(this.nodeContext.formattingContext);
        /** @type {!adapt.task.Frame.<boolean>} */ var frame = adapt.task.newFrame("finishBreak");
        var constraints = this.cellFragmentLayoutConstraints.reduce(function(constraints, array) {
            return array.concat(constraints);
        }, []);
        var i=0;
        frame.loop(function() {
            if (i < constraints.length) {
                return constraints[i++].finishBreak(nodeContext, column).thenReturn(true);
            } else {
                return adapt.task.newResult(false);
            }
        }).then(function() {
            frame.finish(true);
        });
        return frame.result().thenAsync(function() {
            return RepetitiveElementsOwnerLayoutConstraint.prototype.finishBreak.call(this, nodeContext, column);
        }.bind(this));
    };

    TableRowLayoutConstraint.prototype.removeDummyRowNodes = function(nodeContext) {
        if (!nodeContext || nodeContext.display !== "table-row" || !nodeContext.viewNode) return;

        while (nodeContext.viewNode.previousElementSibling) {
            var dummyNode = nodeContext.viewNode.previousElementSibling;
            if (dummyNode.parentNode) dummyNode.parentNode.removeChild(dummyNode);
        }
    };

    TableRowLayoutConstraint.prototype.collectCellFragmentLayoutConstraints = function(nodeContext, formattingContext) {
        return this.getCellFragemnts(nodeContext, formattingContext).map(function(cellFragment) {
            return cellFragment.pseudoColumn.column.fragmentLayoutConstraints;
        });
    };

    TableRowLayoutConstraint.prototype.getCellFragemnts = function(nodeContext, formattingContext) {
        var rowIndex = Number.MAX_VALUE;
        if (nodeContext && nodeContext.display === "table-row") {
            rowIndex = formattingContext.findRowIndexBySourceNode(nodeContext.sourceNode)+1;
        }
        rowIndex = Math.min(formattingContext.cellFragments.length, rowIndex);
        var cellFragments = [];
        for (var i=0; i < rowIndex; i++) {
            if (formattingContext.cellFragments[i]) {
                cellFragments = cellFragments.concat(formattingContext.cellFragments[i]);
            }
        }
        return cellFragments;
    };

    /**
     * @param {adapt.layout.Column} column
     * @return {Array.<!vivliostyle.repetitiveelements.ElementsOffset>}
     */
    TableRowLayoutConstraint.prototype.getRepetitiveElementsForTableCell = function(column) {
        var formattingContext = getTableFormattingContext(this.nodeContext.formattingContext);
        var position = formattingContext.findCellFromColumn(column);
        if (position) {
            return formattingContext.collectRepetitiveElementsOfUpperCells(position);
        } else {
            return formattingContext.collectRepetitiveElementsOfHighestColumn();
        }
    };

    /** @override */
    TableRowLayoutConstraint.prototype.equalsTo = function(constraint) {
        if (!(constraint instanceof TableRowLayoutConstraint)) return false;
        return getTableFormattingContext(this.nodeContext.formattingContext)
           === getTableFormattingContext(constraint.nodeContext.formattingContext);
    };

    /**
     * @const
     */
    var tableLayoutProcessor = new TableLayoutProcessor();

    /**
     * @type {vivliostyle.plugin.ResolveFormattingContextHook}
     */
    function resolveFormattingContextHook(nodeContext, firstTime, display, position, floatSide, isRoot) {
        if (!firstTime)
            return null;
        if (display === adapt.css.ident.table) {
            var parent = nodeContext.parent;
            return new TableFormattingContext(parent ? parent.formattingContext : null,
                /** @type {!Element} */ (nodeContext.sourceNode));
        }
        return null;
    }

    /**
     * @type {vivliostyle.plugin.ResolveLayoutProcessorHook}
     */
    function resolveLayoutProcessor(formattingContext) {
        if (formattingContext instanceof TableFormattingContext) {
            return tableLayoutProcessor;
        }
        return null;
    }

    function registerHooks() {
        var plugin = vivliostyle.plugin;
        plugin.registerHook(plugin.HOOKS.RESOLVE_FORMATTING_CONTEXT,
            resolveFormattingContextHook);
        plugin.registerHook(plugin.HOOKS.RESOLVE_LAYOUT_PROCESSOR,
            resolveLayoutProcessor);
    }

    registerHooks();
});<|MERGE_RESOLUTION|>--- conflicted
+++ resolved
@@ -1477,7 +1477,6 @@
     /**
      * @override
      */
-<<<<<<< HEAD
     TableLayoutProcessor.prototype.startNonInlineElementNode = function(nodeContext) {
         return false;
     };
@@ -1492,10 +1491,7 @@
     /**
      * @override
      */
-    TableLayoutProcessor.prototype.finishBreak = function(column, nodeContext, forceRemoveSelf, endOfRegion) {
-=======
     TableLayoutProcessor.prototype.finishBreak = function(column, nodeContext, forceRemoveSelf, endOfColumn) {
->>>>>>> 8c75347d
         var formattingContext = getTableFormattingContext(nodeContext.formattingContext);
 
         if (nodeContext.display === "table-row") {
@@ -1556,7 +1552,7 @@
         }
         formattingContext.finishFragment();
         return adapt.layout.blockLayoutProcessor.finishBreak(
-            column, nodeContext, forceRemoveSelf, endOfRegion);
+            column, nodeContext, forceRemoveSelf, endOfColumn);
     };
 
     /** @override */
