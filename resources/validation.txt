--- conflicted
+++ resolved
@@ -1,543 +1,531 @@
-/*
- * Copyright 2013 Google, Inc.
- * Copyright 2015 Vivliostyle Inc.
- * CSS property validation.
- */
-NUM = POS_NUM | ZERO | NEGATIVE;
-NNEG_NUM = POS_NUM | ZERO;
-INT = POS_INT | ZERO | NEGATIVE;
-NNEG_INT = POS_INT | ZERO;
-PERCENTAGE = POS_PERCENTAGE | ZERO | NEGATIVE;
-STRICT_PERCENTAGE = POS_PERCENTAGE | ZERO_PERCENTAGE | NEGATIVE;
-NNEG_PERCENTAGE = POS_PERCENTAGE | ZERO;
-LENGTH = POS_LENGTH | ZERO | NEGATIVE;
-NNEG_LENGTH = POS_LENGTH | ZERO | NEGATIVE;
-PLENGTH = LENGTH | PERCENTAGE;
-PPLENGTH = POS_LENGTH | ZERO | POS_PERCENTAGE;
-ALENGTH = LENGTH | auto;
-APLENGTH = PLENGTH | auto;
-PAPLENGTH = PPLENGTH | auto;
-ANGLE = POS_ANGLE | ZERO | NEGATIVE;
-SCOLOR = HASHCOLOR | aliceblue: #F0F8FF | antiquewhite: #FAEBD7 | aqua: #00FFFF | aquamarine: #7FFFD4 | azure: #F0FFFF |
-    beige: #F5F5DC | bisque: #FFE4C4 | black: #000000 | blanchedalmond: #FFEBCD | blue: #0000FF | blueviolet: #8A2BE2 | brown: #A52A2A |
-    burlywood: #DEB887 | cadetblue: #5F9EA0 | chartreuse: #7FFF00 | chocolate: #D2691E | coral: #FF7F50 | cornflowerblue: #6495ED |
-    cornsilk: #FFF8DC | crimson: #DC143C | cyan: #00FFFF | darkblue: #00008B | darkcyan: #008B8B | darkgoldenrod: #B8860B |
-    darkgray: #A9A9A9 | darkgreen: #006400 | darkgrey: #A9A9A9 | darkkhaki: #BDB76B | darkmagenta: #8B008B | darkolivegreen: #556B2F |
-    darkorange: #FF8C00 | darkorchid: #9932CC | darkred: #8B0000 | darksalmon: #E9967A | darkseagreen: #8FBC8F | darkslateblue: #483D8B |
-    darkslategray: #2F4F4F | darkslategrey: #2F4F4F | darkturquoise: #00CED1 | darkviolet: #9400D3 | deeppink: #FF1493 |
-    deepskyblue: #00BFFF | dimgray: #696969 | dimgrey: #696969 | dodgerblue: #1E90FF | firebrick: #B22222 | floralwhite: #FFFAF0 |
-    forestgreen: #228B22 | fuchsia: #FF00FF | gainsboro: #DCDCDC | ghostwhite: #F8F8FF | gold: #FFD700 | goldenrod: #DAA520 |
-    gray: #808080 | green: #008000 | greenyellow: #ADFF2F | grey: #808080 | honeydew: #F0FFF0 | hotpink: #FF69B4 | indianred: #CD5C5C |
-    indigo: #4B0082 | ivory: #FFFFF0 | khaki: #F0E68C | lavender: #E6E6FA | lavenderblush: #FFF0F5 | lawngreen: #7CFC00 |
-    lemonchiffon: #FFFACD | lightblue: #ADD8E6 | lightcoral: #F08080 | lightcyan: #E0FFFF | lightgoldenrodyellow: #FAFAD2 |
-	lightgray: #D3D3D3 | lightgreen: #90EE90 | lightgrey: #D3D3D3 | lightpink: #FFB6C1 | lightsalmon: #FFA07A | lightseagreen: #20B2AA |
-	lightskyblue: #87CEFA | lightslategray: #778899 | lightslategrey: #778899 | lightsteelblue: #B0C4DE | lightyellow: #FFFFE0 |
-	lime: #00FF00 | limegreen: #32CD32 | linen: #FAF0E6 | magenta: #FF00FF | maroon: #800000 | mediumaquamarine: #66CDAA |
-	mediumblue: #0000CD | mediumorchid: #BA55D3 | mediumpurple: #9370DB | mediumseagreen: #3CB371 | mediumslateblue: #7B68EE |
-	mediumspringgreen: #00FA9A | mediumturquoise: #48D1CC | mediumvioletred: #C71585 | midnightblue: #191970 | mintcream: #F5FFFA |
-	mistyrose: #FFE4E1 | moccasin: #FFE4B5 | navajowhite: #FFDEAD | navy: #000080 | oldlace: #FDF5E6 | olive: #808000 |
-	olivedrab: #6B8E23 | orange: #FFA500 | orangered: #FF4500 | orchid: #DA70D6 | palegoldenrod: #EEE8AA | palegreen: #98FB98 |
-	paleturquoise: #AFEEEE | palevioletred: #DB7093 | papayawhip: #FFEFD5 | peachpuff: #FFDAB9 | peru: #CD853F | pink: #FFC0CB |
-	plum: #DDA0DD | powderblue: #B0E0E6 | purple: #800080 | red: #FF0000 | rosybrown: #BC8F8F | royalblue: #4169E1 |
-	saddlebrown: #8B4513 | salmon: #FA8072 | sandybrown: #F4A460 | seagreen: #2E8B57 | seashell: #FFF5EE | sienna: #A0522D |
-	silver: #C0C0C0 | skyblue: #87CEEB | slateblue: #6A5ACD | slategray: #708090 | slategrey: #708090 | snow: #FFFAFA |
-	springgreen: #00FF7F | steelblue: #4682B4 | tan: #D2B48C | teal: #008080 | thistle: #D8BFD8 | tomato: #FF6347 |
-	turquoise: #40E0D0 | violet: #EE82EE | wheat: #F5DEB3 | white: #FFFFFF | whitesmoke: #F5F5F5 | yellow: #FFFF00 |
-	yellowgreen: #9ACD32 | transparent | currentcolor;
-RGBCOLOR = rgb(INT{3}) | rgb(STRICT_PERCENTAGE{3});
-RGBACOLOR = rgba(NUM{4}) | rgba(STRICT_PERCENTAGE{3} NUM);
-HSLCOLOR = hsl(NUM PERCENTAGE{2});
-HSLACOLOR = hsl(NUM PERCENTAGE{2} NUM);
-COLOR = SCOLOR | RGBCOLOR | RGBACOLOR | HSLCOLOR | HSLACOLOR;
-BG_POSITION_TERM = PLENGTH | left | center | right | top | bottom;
-SIDE_OR_CORNER =  [left | right] || [top | bottom];
-COLOR_STOP = SPACE(COLOR [PERCENTAGE | LENGTH]?);
-LINEAR_GRADIENT = linear-gradient([ANGLE | SPACE(to SIDE_OR_CORNER)]? COLOR_STOP+) |
-                  repeating-linear-gradient([ANGLE | SPACE(to SIDE_OR_CORNER)]? COLOR_STOP+) |;
-GRADIENT_EXTENT = closest-corner | closest-side | farthest-corner | farthest-side;
-GRADIENT_POSITION = at BG_POSITION_TERM{1,4};
-GRADIENT_SHAPE = SPACE(circle LENGTH? GRADIENT_POSITION?) | SPACE(ellipse PLENGTH{2}? GRADIENT_POSITION?)| SPACE([circle | ellipse] GRADIENT_EXTENT? GRADIENT_POSITION?);
-RADIAL_GRADIENT = radial-gradient([GRADIENT_SHAPE | SPACE(GRADIENT_POSITION)]? COLOR_STOP+) |
-                  repeating-radial-gradient([GRADIENT_SHAPE | SPACE(GRADIENT_POSITION)]? COLOR_STOP+);
-URI_OR_NONE = URI | none;
-IMAGE =  URI | LINEAR_GRADIENT | RADIAL_GRADIENT | none;
-azimuth = ANGLE | [[ left-side | far-left | left | center-left | center | center-right | right | far-right | right-side ] || behind ] | leftwards | rightwards;
-background-attachment = COMMA( [scroll | fixed | local]+ );
-background-color = COLOR;
-background-image = COMMA( IMAGE+ );
-background-position = COMMA( SPACE(BG_POSITION_TERM{1,4})+ ); /* relaxed */
-background-repeat = COMMA( [repeat | repeat-x | repeat-y | no-repeat]+ );
-border-collapse = collapse | separate;
-BORDER_SIDE_COLOR = COLOR;
-BORDER_SIDE_STYLE = none | hidden | dotted | dashed | solid | double | groove | ridge | inset | outset;
-BORDER_SIDE_WIDTH = thin: 1px | medium: 3px | thick: 5px | NNEG_LENGTH;
-border-spacing = LENGTH LENGTH?;
-border-top-color = BORDER_SIDE_COLOR;
-border-right-color = BORDER_SIDE_COLOR;
-border-bottom-color = BORDER_SIDE_COLOR;
-border-left-color = BORDER_SIDE_COLOR;
-border-top-style = BORDER_SIDE_STYLE;
-border-right-style = BORDER_SIDE_STYLE;
-border-bottom-style = BORDER_SIDE_STYLE;
-border-left-style = BORDER_SIDE_STYLE;
-border-top-width = BORDER_SIDE_WIDTH;
-border-right-width = BORDER_SIDE_WIDTH;
-border-bottom-width = BORDER_SIDE_WIDTH;
-border-left-width = BORDER_SIDE_WIDTH;
-BORDER_RADIUS = PLENGTH{1,2};
-border-top-left-radius = BORDER_RADIUS;
-border-top-right-radius = BORDER_RADIUS;
-border-bottom-right-radius = BORDER_RADIUS;
-border-bottom-left-radius = BORDER_RADIUS;
-border-image-source = IMAGE;
-border-image-slice = [NUM | PERCENTAGE]{1,4} || fill; /* relaxed */
-border-image-width = [NUM | PLENGTH | auto]{1,4};
-border-image-outset = [NUM | LENGTH]{1,4};
-border-image-repeat = [ stretch | repeat | round | space ]{1,2};
-bottom = APLENGTH;
-caption-side = top | bottom;
-clear = none | left | right | both;
-clip = rect(ALENGTH{4}) | rect(SPACE(ALENGTH{4})) | auto;
-color = COLOR;
-LIST_STYLE_TYPE = disc | circle | square | decimal | decimal-leading-zero | lower-roman |
-    upper-roman | lower-greek | lower-latin | upper-latin | armenian | georgian | lower-alpha |
-    upper-alpha | russian | upper-russian | lower-russian | cjk-ideographic | trad-chinese-informal |
-    hebrew | none;
-TYPE_OR_UNIT_IN_ATTR = string | color | url | integer | number | length | angle | time | frequency;
-ATTR = attr(SPACE(IDENT TYPE_OR_UNIT_IN_ATTR?) [ STRING | IDENT | COLOR | INT | NUM | PLENGTH | ANGLE | POS_TIME | FREQUENCY]?);
-CONTENT = normal | none |
-    [ STRING | URI | counter(IDENT LIST_STYLE_TYPE?) |
-    counters(IDENT STRING LIST_STYLE_TYPE?) | ATTR |
-    target-counter([ STRING | URI ] IDENT LIST_STYLE_TYPE?) |
-    target-counter(ATTR IDENT LIST_STYLE_TYPE?) |
-    target-counters([ STRING | URI ] IDENT STRING LIST_STYLE_TYPE?) |
-    target-counters(ATTR IDENT STRING LIST_STYLE_TYPE?) |
-    open-quote | close-quote | no-open-quote | no-close-quote ]+;
-content = CONTENT;
-COUNTER = [ IDENT INT? ]+ | none;
-counter-increment = COUNTER;
-counter-reset = COUNTER;
-counter-set = COUNTER;
-cue-after = URI_OR_NONE;
-cue-before = URI_OR_NONE;
-cursor = COMMA(URI* [ auto | crosshair | default | pointer | move | e-resize | ne-resize | nw-resize |
-    n-resize | se-resize | sw-resize | s-resize | w-resize | text | wait | help | progress ]);
-direction = ltr | rtl;
-display = inline | block | list-item | inline-block | table | inline-table | table-row-group |
-    table-header-group | table-footer-group | table-row | table-column-group | table-column |
-    table-cell | table-caption | none | oeb-page-head | oeb-page-foot | flex | inline-flex |
-    ruby | ruby-base | ruby-text | ruby-base-container | ruby-text-container | run-in | compact | marker;
-elevation = ANGLE | below | level | above | higher | lower;
-empty-cells = show | hide;
-FAMILY = SPACE(IDENT+) | STRING;
-FAMILY_LIST = COMMA( FAMILY+ );
-font-family = FAMILY_LIST;
-font-size = xx-small | x-small | small | medium | large | x-large | xx-large | larger | smaller | PPLENGTH;
-font-style = normal | italic | oblique;
-font-variant = normal | small-caps;
-font-weight = normal | bold | bolder | lighter | 100 | 200 | 300 | 400 | 500 | 600 | 700 | 800 | 900;
-height = PAPLENGTH;
-left = APLENGTH;
-letter-spacing = normal | LENGTH;
-line-height = normal | POS_NUM | PPLENGTH;
-list-style-image = IMAGE;
-list-style-position = inside | outside;
-list-style-type = LIST_STYLE_TYPE;
-margin-right = APLENGTH;
-margin-left = APLENGTH;
-margin-top = APLENGTH;
-margin-bottom = APLENGTH;
-NPLENGTH = none | PLENGTH;
-max-height = NPLENGTH;
-max-width = NPLENGTH;
-min-height = auto | PLENGTH;
-min-width = auto | PLENGTH;
-orphans = POS_INT;
-outline-offset = LENGTH;
-outline-color = COLOR | invert;
-outline-style = BORDER_SIDE_STYLE;
-outline-width = BORDER_SIDE_WIDTH;
-overflow = visible | hidden | scroll | auto;
-padding-right = PPLENGTH;
-padding-left = PPLENGTH;
-padding-top = PPLENGTH;
-padding-bottom = PPLENGTH;
-PAGE_BREAK = auto | always | avoid | left | right | recto | verso;
-page-break-after = PAGE_BREAK;
-page-break-before = PAGE_BREAK;
-page-break-inside = avoid | auto;
-PAUSE = POS_TIME | ZERO | POS_PERCENTAGE;
-pause-after = PAUSE;
-pause-before = PAUSE;
-pitch-range = NUM;
-pitch = FREQUENCY | x-low | low | medium | high | x-high;
-play-during = [URI [ mix || repeat ]?] | auto | none;
-position = static | relative | absolute | fixed;
-quotes = [STRING STRING]+ | none;
-richness = NUM;
-right = APLENGTH;
-speak-header = once | always;
-speak-numeral = digits | continuous;
-speak-punctuation = code | none;
-speech-rate = NUM | x-slow | slow | medium | fast | x-fast | faster | slower;
-stress = NUM;
-table-layout = auto | fixed;
-text-align = left | right | center | justify;
-text-decoration = none | [ underline || overline || line-through || blink ];
-text-indent = PLENGTH;
-text-transform = capitalize | uppercase | lowercase | none;
-top = APLENGTH;
-vertical-align = baseline | sub | super | top | text-top | middle | bottom | text-bottom | PLENGTH;
-visibility = visible | hidden | collapse;
-voice-family = FAMILY_LIST;
-volume = NUM | PERCENTAGE | silent | x-soft | soft | medium | loud | x-loud;
-white-space = normal | pre | nowrap | pre-wrap | pre-line;
-widows = POS_INT;
-width = PAPLENGTH;
-word-spacing = normal | LENGTH;
-z-index = auto | INT;
-
-[epub,moz,ms,webkit]hyphens = auto | manual | none;
-[adapt,webkit]margin-before = APLENGTH;
-[adapt,webkit]margin-after = APLENGTH;
-[adapt,webkit]margin-start = APLENGTH;
-[adapt,webkit]margin-end = APLENGTH;
-[adapt]before = APLENGTH;
-[adapt]after = APLENGTH;
-[adapt]start = APLENGTH;
-[adapt]end = APLENGTH;
-[adapt]border-before-color = BORDER_SIDE_COLOR;
-[adapt]border-after-color = BORDER_SIDE_COLOR;
-[adapt]border-start-color = BORDER_SIDE_COLOR;
-[adapt]border-end-color = BORDER_SIDE_COLOR;
-[adapt]border-before-style = BORDER_SIDE_STYLE;
-[adapt]border-after-style = BORDER_SIDE_STYLE;
-[adapt]border-start-style = BORDER_SIDE_STYLE;
-[adapt]border-end-style = BORDER_SIDE_STYLE;
-[adapt]border-before-width = BORDER_SIDE_WIDTH;
-[adapt]border-after-width = BORDER_SIDE_WIDTH;
-[adapt]border-start-width = BORDER_SIDE_WIDTH;
-[adapt]border-end-width = BORDER_SIDE_WIDTH;
-
-SHAPE = auto | rectangle( PLENGTH{4} ) |  ellipse( PLENGTH{4} ) |  circle( PLENGTH{3} ) |
-    polygon( SPACE(PLENGTH+)+ );
-[epubx]shape-inside = SHAPE;
-[epubx,webkit]shape-outside = SHAPE;
-[epubx,ms]wrap-flow = auto | both | start | end | maximum | clear | around /* epub al */;
-
-TRANSFORM_FUNCTION = matrix(NUM{6}) | translate(PLENGTH{1,2}) | translateX(PLENGTH) | translateY(PLENGTH) |
- scale(NUM{1,2}) | scaleX(NUM) | scaleY(NUM) | rotate(ANGLE) | skewX(ANGLE) | skewY(ANGLE);
-[epub,ms]transform = none | TRANSFORM_FUNCTION+;
-[epub,ms]transform-origin = [[[ top | bottom | left | right] PLENGTH?] | center | PLENGTH]{1,2}; /* relaxed */
-
-BOX = border-box | padding-box | content-box;
-SHADOW = SPACE(inset || LENGTH{2,4} || COLOR); /* relaxed */
-[webkit]background-size = COMMA( SPACE( [PLENGTH | auto ]{1,2} | cover | contain)+ );
-[webkit]background-origin = COMMA( BOX+ );
-[webkit]background-clip = COMMA( BOX+ );
-[webkit]box-shadow = none | COMMA( SHADOW+ );
-text-shadow = none |  COMMA( SHADOW+ );
-[webkit]box-decoration-break = slice | clone;
-FILTER_FUNCTION = blur(LENGTH) | brightness(NUM | PERCENTAGE) | contrast(NUM | PERCENTAGE) | drop-shadow(SPACE(LENGTH{2,3} COLOR?))
-                | grayscale(NUM | PERCENTAGE) | hue-rotate(ANGLE) | invert(NUM | PERCENTAGE) | opacity(NUM | PERCENTAGE)
-                | saturate(NUM | PERCENTAGE) | sepia(NUM | PERCENTAGE);
-FILTER_FUNCTION_LIST = FILTER_FUNCTION+;
-[webkit]filter = none | FILTER_FUNCTION_LIST;
-
-opacity = NUM;
-
-[moz,webkit]column-width = LENGTH | auto;
-[moz,webkit]column-count = INT | auto;
-[moz,webkit]column-gap = LENGTH | normal;
-[moz,webkit]column-rule-color = COLOR;
-[moz,webkit]column-rule-style = BORDER_SIDE_STYLE;
-[moz,webkit]column-rule-width = BORDER_SIDE_WIDTH;
-BREAK = auto | avoid | avoid-page | page | left | right | recto | verso | avoid-column | column | avoid-region | region;
-break-before = BREAK;
-break-after = BREAK;
-break-inside = auto | avoid | avoid-page | avoid-column | avoid-region;
-[webkit]column-span = none | all;
-[moz]column-fill = auto | balance;
-
-src = COMMA([SPACE(URI format(STRING+)?) | local(FAMILY)]+); /* for font-face */
-
-[epubx,webkit]flow-from = IDENT;
-[epubx,webkit]flow-into = IDENT;
-[epubx]flow-linger = INT | none;
-[epubx]flow-priority = INT;
-[epubx]flow-options = none | [ exclusive || last || static ];
-[epubx]page = INT | auto;
-[epubx]min-page-width = LENGTH;
-[epubx]min-page-height = LENGTH;
-[epubx]required = true | false;
-[epubx]enabled = true | false;
-[epubx]conflicting-partitions = COMMA(IDENT+);
-[epubx]required-partitions = COMMA(IDENT+);
-[epubx]snap-height = LENGTH | none;
-[epubx]snap-width = LENGTH | none;
-[epubx]flow-consume = all | some;
-[epubx]utilization = NUM;
-[epubx]text-zoom = font-size | scale;
-
-[adapt]template = URI_OR_NONE;
-[adapt]behavior = IDENT;
-
-/* CSS Fonts */
-font-size-adjust = none | NNEG_NUM;
-[webkit]font-kerning = auto | normal | none;
-font-variant-east-asian = normal | [[ jis78 | jis83 | jis90 | jis04 | simplified | traditional ] || [ full-width | proportional-width ] || ruby];
-font-feature-settings = COMMA( SPACE( STRING [ on | off | INT ]? )+ );
-font-stretch = normal | wider | narrower | ultra-condensed | extra-condensed | condensed | semi-condensed | semi-expanded | expanded | extra-expanded | ultra-expanded;
-
-/* CSS Images */
-image-resolution = RESOLUTION;
-object-fit = fill | contain | cover | none | scale-down;
-object-position = COMMA( SPACE(BG_POSITION_TERM{1,4})+ ); /* relaxed */
-
-/* CSS Paged Media */
-PAGE_SIZE = a5 | a4 | a3 | b5 | b4 | jis-b5 | jis-b4 | letter | legal | ledger;
-bleed = auto | LENGTH;
-marks = none | [ crop || cross ];
-size = POS_LENGTH{1,2} | auto | [ PAGE_SIZE || [ portrait | landscape ] ];
-
-/* CSS Page Floats */
-float-reference = inline | column | region | page;
-float = block-start | block-end | inline-start | inline-end | snap-block | snap-inline | left | right | top | bottom | none | footnote;
-
-/* CSS Ruby */
-ruby-align = start | center | space-between | space-around;
-ruby-position = over | under | inter-character;
-
-/* CSS Size Adjust */
-[moz,ms]text-size-adjust = auto | none | POS_PERCENTAGE;
-
-/* CSS Text */
-[ms,webkit]line-break = auto | loose | normal | strict;
-overflow-wrap = normal | break-word;
-[moz]tab-size = NNEG_INT | NNEG_LENGTH;
-[moz,ms]text-align-last = auto | start | end | left | right | center | justify;
-[ms]text-justify = auto | none | inter-word | inter-character | inter-ideograph /* specified in UA stylesheet for IE */;
-[ms]word-break = normal | keep-all | break-all;
-[ms]word-wrap = normal | break-word;
-
-/* CSS Text Decoration */
-[webkit]text-decoration-color = COLOR;
-[webkit]text-decoration-line = none | [ underline || overline || line-through || blink ];
-[webkit]text-decoration-skip = none | [ objects || spaces || ink || edges || box-decoration ];
-[webkit]text-decoration-style = solid | double | dotted | dashed | wavy;
-[epub,webkit]text-emphasis-color = COLOR;
-[webkit]text-emphasis-position = [ over | under ] [ right | left ];
-[epub,webkit]text-emphasis-style = none | [[ filled | open ] || [ dot | circle | double-circle | triangle | sesame ]] | STRING;
-[ms,webkit]text-underline-position = auto | [ under || [ left | right ]];
-
-/* CSS Transforms */
-[ms,webkit]backface-visibility = visible | hidden;
-
-/* CSS UI */
-box-sizing = content-box | padding-box | border-box;
-[ms]text-overflow = [clip | ellipsis | STRING]{1,2};
-
-/* CSS Writing Modes */
-[webkit]text-combine = none | horizontal;
-[epub,ms]text-combine-horizontal = none | all | [ digits POS_INT? ]; /* relaxed */
-text-combine-upright = none | all | [ digits POS_INT? ]; /* relaxed */
-[epub,webkit]text-orientation = mixed | upright | sideways-right | sideways-left | sideways | use-glyph-orientation /* the following values are kept for backward-compatibility */ | vertical-right | rotate-right | rotate-left | rotate-normal | auto;
-unicode-bidi = normal | embed | isolate | bidi-override | isolate-override | plaintext;
-[epub,webkit]writing-mode = horizontal-tb | vertical-rl | lr-tb | rl-tb | tb-rl | lr | rl | tb;
-
-/* CSS Flex box */
-FLEX_BASIS = content | PAPLENGTH;
-flex-direction = row | row-reverse | column | column-reverse;
-flex-wrap = nowrap | wrap | wrap-reverse;
-order = INT;
-flex-grow = NNEG_NUM;
-flex-shrink = NNEG_NUM;
-flex-basis = FLEX_BASIS;
-flex = none | [ [ NNEG_NUM NNEG_NUM? ] || FLEX_BASIS ];
-justify-content = flex-start | flex-end | center | space-between | space-around;
-align-items = flex-start | flex-end | center | baseline | stretch;
-align-self = auto | flex-start | flex-end | center | baseline | stretch;
-align-content = flex-start | flex-end | center | space-between | space-around | stretch;
-
-/* Pointer Events */
-[ms]touch-action = auto | none | [ pan-x || pan-y ] | manipulation;
-
-/* SVG 2 */
-OPACITY_VALUE = NUM | PERCENTAGE;
-DASH_ARRAY = COMMA( SPACE( [ LENGTH | PERCENTAGE | NUM ]+ )+ );
-PAINT = none | child | child(INT) | COLOR | SPACE( URI [none | COLOR]? ) | context-fill | context-stroke;
-alignment-baseline = auto | baseline | before-edge | text-before-edge | middle | central | after-edge | text-after-edge | ideographic | alphabetic | hanging | mathematical;
-baseline-shift = baseline | sub | super | PERCENTAGE | LENGTH;
-color-interpolation = auto | sRGB | linearRGB;
-color-rendering = auto | optimizeSpeed | optimizeQuality;
-fill = PAINT;
-fill-opacity = OPACITY_VALUE;
-fill-rule = nonzero | evenodd;
-glyph-orientation-vertical = auto | NUM | ANGLE;
-image-rendering = auto | optimizeSpeed | optimizeQuality;
-marker-start = none | URI;
-marker-mid = none | URI;
-marker-end = none | URI;
-pointer-events = bounding-box | visiblePainted | visibleFill | visibleStroke | visible | painted | fill | stroke | all | none;
-shape-rendering = auto | optimizeSpeed | crispEdges | geometricPrecision;
-stop-color = COLOR;
-stop-opacity = OPACITY_VALUE;
-stroke = PAINT;
-stroke-dasharray = none | DASH_ARRAY;
-stroke-dashoffset = PERCENTAGE | LENGTH;
-stroke-linecap = butt | round | square;
-stroke-linejoin = miter | round | bevel;
-stroke-miterlimit = NUM;
-stroke-opacity = OPACITY_VALUE;
-stroke-width = PERCENTAGE | LENGTH;
-text-anchor = start | middle | end;
-text-rendering = auto | optimizeSpeed | optimizeLegibility | geometricPrecision;
-vector-effect = none | SPACE( [ non-scaling-stroke | non-scaling-size | non-rotation | fixed-position ]+ [ viewport | screen ]? );
-
-/* css-masking-1 */
-SHAPE_RADIUS = PLENGTH | closest-side | farthest-side;
-FILL_RULE = nonzero | evenodd;
-SHAPE_BOX = BOX | margin-box;
-GEOMETRY_BOX = SHAPE_BOX | fill-box | stroke-box | view-box;
-BASIC_SHAPE =
-    inset( SPACE( PLENGTH{1,4} [ round PLENGTH{1,4} [ \/ PLENGTH{1,4} ]? ]? ) )
-  | circle(  SPACE( [SHAPE_RADIUS]?    [at BG_POSITION_TERM{1,4}]? ) )
-  | ellipse( SPACE( SHAPE_RADIUS{2}? [at BG_POSITION_TERM{1,4}]? ) )
-  | polygon( FILL_RULE? COMMA( SPACE( PLENGTH{2} )+ )+ );
-clip-path = none | URI | [ BASIC_SHAPE || GEOMETRY_BOX ];
-clip-rule = nonzero | evenodd;
-paint-order = normal | [ fill || stroke || markers ];
+/*
+ * Copyright 2013 Google, Inc.
+ * Copyright 2015 Vivliostyle Inc.
+ * CSS property validation.
+ */
+NUM = POS_NUM | ZERO | NEGATIVE;
+NNEG_NUM = POS_NUM | ZERO;
+INT = POS_INT | ZERO | NEGATIVE;
+NNEG_INT = POS_INT | ZERO;
+PERCENTAGE = POS_PERCENTAGE | ZERO | NEGATIVE;
+STRICT_PERCENTAGE = POS_PERCENTAGE | ZERO_PERCENTAGE | NEGATIVE;
+NNEG_PERCENTAGE = POS_PERCENTAGE | ZERO;
+LENGTH = POS_LENGTH | ZERO | NEGATIVE;
+NNEG_LENGTH = POS_LENGTH | ZERO | NEGATIVE;
+PLENGTH = LENGTH | PERCENTAGE;
+PPLENGTH = POS_LENGTH | ZERO | POS_PERCENTAGE;
+ALENGTH = LENGTH | auto;
+APLENGTH = PLENGTH | auto;
+PAPLENGTH = PPLENGTH | auto;
+ANGLE = POS_ANGLE | ZERO | NEGATIVE;
+SCOLOR = HASHCOLOR | aliceblue: #F0F8FF | antiquewhite: #FAEBD7 | aqua: #00FFFF | aquamarine: #7FFFD4 | azure: #F0FFFF |
+    beige: #F5F5DC | bisque: #FFE4C4 | black: #000000 | blanchedalmond: #FFEBCD | blue: #0000FF | blueviolet: #8A2BE2 | brown: #A52A2A |
+    burlywood: #DEB887 | cadetblue: #5F9EA0 | chartreuse: #7FFF00 | chocolate: #D2691E | coral: #FF7F50 | cornflowerblue: #6495ED |
+    cornsilk: #FFF8DC | crimson: #DC143C | cyan: #00FFFF | darkblue: #00008B | darkcyan: #008B8B | darkgoldenrod: #B8860B |
+    darkgray: #A9A9A9 | darkgreen: #006400 | darkgrey: #A9A9A9 | darkkhaki: #BDB76B | darkmagenta: #8B008B | darkolivegreen: #556B2F |
+    darkorange: #FF8C00 | darkorchid: #9932CC | darkred: #8B0000 | darksalmon: #E9967A | darkseagreen: #8FBC8F | darkslateblue: #483D8B |
+    darkslategray: #2F4F4F | darkslategrey: #2F4F4F | darkturquoise: #00CED1 | darkviolet: #9400D3 | deeppink: #FF1493 |
+    deepskyblue: #00BFFF | dimgray: #696969 | dimgrey: #696969 | dodgerblue: #1E90FF | firebrick: #B22222 | floralwhite: #FFFAF0 |
+    forestgreen: #228B22 | fuchsia: #FF00FF | gainsboro: #DCDCDC | ghostwhite: #F8F8FF | gold: #FFD700 | goldenrod: #DAA520 |
+    gray: #808080 | green: #008000 | greenyellow: #ADFF2F | grey: #808080 | honeydew: #F0FFF0 | hotpink: #FF69B4 | indianred: #CD5C5C |
+    indigo: #4B0082 | ivory: #FFFFF0 | khaki: #F0E68C | lavender: #E6E6FA | lavenderblush: #FFF0F5 | lawngreen: #7CFC00 |
+    lemonchiffon: #FFFACD | lightblue: #ADD8E6 | lightcoral: #F08080 | lightcyan: #E0FFFF | lightgoldenrodyellow: #FAFAD2 |
+	lightgray: #D3D3D3 | lightgreen: #90EE90 | lightgrey: #D3D3D3 | lightpink: #FFB6C1 | lightsalmon: #FFA07A | lightseagreen: #20B2AA |
+	lightskyblue: #87CEFA | lightslategray: #778899 | lightslategrey: #778899 | lightsteelblue: #B0C4DE | lightyellow: #FFFFE0 |
+	lime: #00FF00 | limegreen: #32CD32 | linen: #FAF0E6 | magenta: #FF00FF | maroon: #800000 | mediumaquamarine: #66CDAA |
+	mediumblue: #0000CD | mediumorchid: #BA55D3 | mediumpurple: #9370DB | mediumseagreen: #3CB371 | mediumslateblue: #7B68EE |
+	mediumspringgreen: #00FA9A | mediumturquoise: #48D1CC | mediumvioletred: #C71585 | midnightblue: #191970 | mintcream: #F5FFFA |
+	mistyrose: #FFE4E1 | moccasin: #FFE4B5 | navajowhite: #FFDEAD | navy: #000080 | oldlace: #FDF5E6 | olive: #808000 |
+	olivedrab: #6B8E23 | orange: #FFA500 | orangered: #FF4500 | orchid: #DA70D6 | palegoldenrod: #EEE8AA | palegreen: #98FB98 |
+	paleturquoise: #AFEEEE | palevioletred: #DB7093 | papayawhip: #FFEFD5 | peachpuff: #FFDAB9 | peru: #CD853F | pink: #FFC0CB |
+	plum: #DDA0DD | powderblue: #B0E0E6 | purple: #800080 | red: #FF0000 | rosybrown: #BC8F8F | royalblue: #4169E1 |
+	saddlebrown: #8B4513 | salmon: #FA8072 | sandybrown: #F4A460 | seagreen: #2E8B57 | seashell: #FFF5EE | sienna: #A0522D |
+	silver: #C0C0C0 | skyblue: #87CEEB | slateblue: #6A5ACD | slategray: #708090 | slategrey: #708090 | snow: #FFFAFA |
+	springgreen: #00FF7F | steelblue: #4682B4 | tan: #D2B48C | teal: #008080 | thistle: #D8BFD8 | tomato: #FF6347 |
+	turquoise: #40E0D0 | violet: #EE82EE | wheat: #F5DEB3 | white: #FFFFFF | whitesmoke: #F5F5F5 | yellow: #FFFF00 |
+	yellowgreen: #9ACD32 | transparent | currentcolor;
+RGBCOLOR = rgb(INT{3}) | rgb(STRICT_PERCENTAGE{3});
+RGBACOLOR = rgba(NUM{4}) | rgba(STRICT_PERCENTAGE{3} NUM);
+HSLCOLOR = hsl(NUM PERCENTAGE{2});
+HSLACOLOR = hsl(NUM PERCENTAGE{2} NUM);
+COLOR = SCOLOR | RGBCOLOR | RGBACOLOR | HSLCOLOR | HSLACOLOR;
+BG_POSITION_TERM = PLENGTH | left | center | right | top | bottom;
+SIDE_OR_CORNER =  [left | right] || [top | bottom];
+COLOR_STOP = SPACE(COLOR [PERCENTAGE | LENGTH]?);
+LINEAR_GRADIENT = linear-gradient([ANGLE | SPACE(to SIDE_OR_CORNER)]? COLOR_STOP+) |
+                  repeating-linear-gradient([ANGLE | SPACE(to SIDE_OR_CORNER)]? COLOR_STOP+) |;
+GRADIENT_EXTENT = closest-corner | closest-side | farthest-corner | farthest-side;
+GRADIENT_POSITION = at BG_POSITION_TERM{1,4};
+GRADIENT_SHAPE = SPACE(circle LENGTH? GRADIENT_POSITION?) | SPACE(ellipse PLENGTH{2}? GRADIENT_POSITION?)| SPACE([circle | ellipse] GRADIENT_EXTENT? GRADIENT_POSITION?);
+RADIAL_GRADIENT = radial-gradient([GRADIENT_SHAPE | SPACE(GRADIENT_POSITION)]? COLOR_STOP+) |
+                  repeating-radial-gradient([GRADIENT_SHAPE | SPACE(GRADIENT_POSITION)]? COLOR_STOP+);
+URI_OR_NONE = URI | none;
+IMAGE =  URI | LINEAR_GRADIENT | RADIAL_GRADIENT | none;
+azimuth = ANGLE | [[ left-side | far-left | left | center-left | center | center-right | right | far-right | right-side ] || behind ] | leftwards | rightwards;
+background-attachment = COMMA( [scroll | fixed | local]+ );
+background-color = COLOR;
+background-image = COMMA( IMAGE+ );
+background-position = COMMA( SPACE(BG_POSITION_TERM{1,4})+ ); /* relaxed */
+background-repeat = COMMA( [repeat | repeat-x | repeat-y | no-repeat]+ );
+border-collapse = collapse | separate;
+BORDER_SIDE_COLOR = COLOR;
+BORDER_SIDE_STYLE = none | hidden | dotted | dashed | solid | double | groove | ridge | inset | outset;
+BORDER_SIDE_WIDTH = thin: 1px | medium: 3px | thick: 5px | NNEG_LENGTH;
+border-spacing = LENGTH LENGTH?;
+border-top-color = BORDER_SIDE_COLOR;
+border-right-color = BORDER_SIDE_COLOR;
+border-bottom-color = BORDER_SIDE_COLOR;
+border-left-color = BORDER_SIDE_COLOR;
+border-top-style = BORDER_SIDE_STYLE;
+border-right-style = BORDER_SIDE_STYLE;
+border-bottom-style = BORDER_SIDE_STYLE;
+border-left-style = BORDER_SIDE_STYLE;
+border-top-width = BORDER_SIDE_WIDTH;
+border-right-width = BORDER_SIDE_WIDTH;
+border-bottom-width = BORDER_SIDE_WIDTH;
+border-left-width = BORDER_SIDE_WIDTH;
+BORDER_RADIUS = PLENGTH{1,2};
+border-top-left-radius = BORDER_RADIUS;
+border-top-right-radius = BORDER_RADIUS;
+border-bottom-right-radius = BORDER_RADIUS;
+border-bottom-left-radius = BORDER_RADIUS;
+border-image-source = IMAGE;
+border-image-slice = [NUM | PERCENTAGE]{1,4} || fill; /* relaxed */
+border-image-width = [NUM | PLENGTH | auto]{1,4};
+border-image-outset = [NUM | LENGTH]{1,4};
+border-image-repeat = [ stretch | repeat | round | space ]{1,2};
+bottom = APLENGTH;
+caption-side = top | bottom;
+clear = none | left | right | both;
+clip = rect(ALENGTH{4}) | rect(SPACE(ALENGTH{4})) | auto;
+color = COLOR;
+LIST_STYLE_TYPE = disc | circle | square | decimal | decimal-leading-zero | lower-roman |
+    upper-roman | lower-greek | lower-latin | upper-latin | armenian | georgian | lower-alpha |
+    upper-alpha | russian | upper-russian | lower-russian | cjk-ideographic | trad-chinese-informal |
+    hebrew | none;
+TYPE_OR_UNIT_IN_ATTR = string | color | url | integer | number | length | angle | time | frequency;
+ATTR = attr(SPACE(IDENT TYPE_OR_UNIT_IN_ATTR?) [ STRING | IDENT | COLOR | INT | NUM | PLENGTH | ANGLE | POS_TIME | FREQUENCY]?);
+CONTENT = normal | none |
+    [ STRING | URI | counter(IDENT LIST_STYLE_TYPE?) |
+    counters(IDENT STRING LIST_STYLE_TYPE?) | ATTR |
+    target-counter([ STRING | URI ] IDENT LIST_STYLE_TYPE?) |
+    target-counter(ATTR IDENT LIST_STYLE_TYPE?) |
+    target-counters([ STRING | URI ] IDENT STRING LIST_STYLE_TYPE?) |
+    target-counters(ATTR IDENT STRING LIST_STYLE_TYPE?) |
+    open-quote | close-quote | no-open-quote | no-close-quote ]+;
+content = CONTENT;
+COUNTER = [ IDENT INT? ]+ | none;
+counter-increment = COUNTER;
+counter-reset = COUNTER;
+counter-set = COUNTER;
+cue-after = URI_OR_NONE;
+cue-before = URI_OR_NONE;
+cursor = COMMA(URI* [ auto | crosshair | default | pointer | move | e-resize | ne-resize | nw-resize |
+    n-resize | se-resize | sw-resize | s-resize | w-resize | text | wait | help | progress ]);
+direction = ltr | rtl;
+display = inline | block | list-item | inline-block | table | inline-table | table-row-group |
+    table-header-group | table-footer-group | table-row | table-column-group | table-column |
+    table-cell | table-caption | none | oeb-page-head | oeb-page-foot | flex | inline-flex |
+    ruby | ruby-base | ruby-text | ruby-base-container | ruby-text-container | run-in | compact | marker;
+elevation = ANGLE | below | level | above | higher | lower;
+empty-cells = show | hide;
+FAMILY = SPACE(IDENT+) | STRING;
+FAMILY_LIST = COMMA( FAMILY+ );
+font-family = FAMILY_LIST;
+font-size = xx-small | x-small | small | medium | large | x-large | xx-large | larger | smaller | PPLENGTH;
+font-style = normal | italic | oblique;
+font-variant = normal | small-caps;
+font-weight = normal | bold | bolder | lighter | 100 | 200 | 300 | 400 | 500 | 600 | 700 | 800 | 900;
+height = PAPLENGTH;
+left = APLENGTH;
+letter-spacing = normal | LENGTH;
+line-height = normal | POS_NUM | PPLENGTH;
+list-style-image = IMAGE;
+list-style-position = inside | outside;
+list-style-type = LIST_STYLE_TYPE;
+margin-right = APLENGTH;
+margin-left = APLENGTH;
+margin-top = APLENGTH;
+margin-bottom = APLENGTH;
+NPLENGTH = none | PLENGTH;
+max-height = NPLENGTH;
+max-width = NPLENGTH;
+min-height = auto | PLENGTH;
+min-width = auto | PLENGTH;
+orphans = POS_INT;
+outline-offset = LENGTH;
+outline-color = COLOR | invert;
+outline-style = BORDER_SIDE_STYLE;
+outline-width = BORDER_SIDE_WIDTH;
+overflow = visible | hidden | scroll | auto;
+padding-right = PPLENGTH;
+padding-left = PPLENGTH;
+padding-top = PPLENGTH;
+padding-bottom = PPLENGTH;
+PAGE_BREAK = auto | always | avoid | left | right | recto | verso;
+page-break-after = PAGE_BREAK;
+page-break-before = PAGE_BREAK;
+page-break-inside = avoid | auto;
+PAUSE = POS_TIME | ZERO | POS_PERCENTAGE;
+pause-after = PAUSE;
+pause-before = PAUSE;
+pitch-range = NUM;
+pitch = FREQUENCY | x-low | low | medium | high | x-high;
+play-during = [URI [ mix || repeat ]?] | auto | none;
+position = static | relative | absolute | fixed;
+quotes = [STRING STRING]+ | none;
+richness = NUM;
+right = APLENGTH;
+speak-header = once | always;
+speak-numeral = digits | continuous;
+speak-punctuation = code | none;
+speech-rate = NUM | x-slow | slow | medium | fast | x-fast | faster | slower;
+stress = NUM;
+table-layout = auto | fixed;
+text-align = left | right | center | justify;
+text-decoration = none | [ underline || overline || line-through || blink ];
+text-indent = PLENGTH;
+text-transform = capitalize | uppercase | lowercase | none;
+top = APLENGTH;
+vertical-align = baseline | sub | super | top | text-top | middle | bottom | text-bottom | PLENGTH;
+visibility = visible | hidden | collapse;
+voice-family = FAMILY_LIST;
+volume = NUM | PERCENTAGE | silent | x-soft | soft | medium | loud | x-loud;
+white-space = normal | pre | nowrap | pre-wrap | pre-line;
+widows = POS_INT;
+width = PAPLENGTH;
+word-spacing = normal | LENGTH;
+z-index = auto | INT;
+
+[epub,moz,ms,webkit]hyphens = auto | manual | none;
+[adapt,webkit]margin-before = APLENGTH;
+[adapt,webkit]margin-after = APLENGTH;
+[adapt,webkit]margin-start = APLENGTH;
+[adapt,webkit]margin-end = APLENGTH;
+[adapt]before = APLENGTH;
+[adapt]after = APLENGTH;
+[adapt]start = APLENGTH;
+[adapt]end = APLENGTH;
+[adapt]border-before-color = BORDER_SIDE_COLOR;
+[adapt]border-after-color = BORDER_SIDE_COLOR;
+[adapt]border-start-color = BORDER_SIDE_COLOR;
+[adapt]border-end-color = BORDER_SIDE_COLOR;
+[adapt]border-before-style = BORDER_SIDE_STYLE;
+[adapt]border-after-style = BORDER_SIDE_STYLE;
+[adapt]border-start-style = BORDER_SIDE_STYLE;
+[adapt]border-end-style = BORDER_SIDE_STYLE;
+[adapt]border-before-width = BORDER_SIDE_WIDTH;
+[adapt]border-after-width = BORDER_SIDE_WIDTH;
+[adapt]border-start-width = BORDER_SIDE_WIDTH;
+[adapt]border-end-width = BORDER_SIDE_WIDTH;
+
+SHAPE = auto | rectangle( PLENGTH{4} ) |  ellipse( PLENGTH{4} ) |  circle( PLENGTH{3} ) |
+    polygon( SPACE(PLENGTH+)+ );
+[epubx]shape-inside = SHAPE;
+[epubx,webkit]shape-outside = SHAPE;
+[epubx,ms]wrap-flow = auto | both | start | end | maximum | clear | around /* epub al */;
+
+TRANSFORM_FUNCTION = matrix(NUM{6}) | translate(PLENGTH{1,2}) | translateX(PLENGTH) | translateY(PLENGTH) |
+ scale(NUM{1,2}) | scaleX(NUM) | scaleY(NUM) | rotate(ANGLE) | skewX(ANGLE) | skewY(ANGLE);
+[epub,ms]transform = none | TRANSFORM_FUNCTION+;
+[epub,ms]transform-origin = [[[ top | bottom | left | right] PLENGTH?] | center | PLENGTH]{1,2}; /* relaxed */
+
+BOX = border-box | padding-box | content-box;
+SHADOW = SPACE(inset || LENGTH{2,4} || COLOR); /* relaxed */
+[webkit]background-size = COMMA( SPACE( [PLENGTH | auto ]{1,2} | cover | contain)+ );
+[webkit]background-origin = COMMA( BOX+ );
+[webkit]background-clip = COMMA( BOX+ );
+[webkit]box-shadow = none | COMMA( SHADOW+ );
+text-shadow = none |  COMMA( SHADOW+ );
+[webkit]box-decoration-break = slice | clone;
+FILTER_FUNCTION = blur(LENGTH) | brightness(NUM | PERCENTAGE) | contrast(NUM | PERCENTAGE) | drop-shadow(SPACE(LENGTH{2,3} COLOR?))
+                | grayscale(NUM | PERCENTAGE) | hue-rotate(ANGLE) | invert(NUM | PERCENTAGE) | opacity(NUM | PERCENTAGE)
+                | saturate(NUM | PERCENTAGE) | sepia(NUM | PERCENTAGE);
+FILTER_FUNCTION_LIST = FILTER_FUNCTION+;
+[webkit]filter = none | FILTER_FUNCTION_LIST;
+
+opacity = NUM;
+
+[moz,webkit]column-width = LENGTH | auto;
+[moz,webkit]column-count = INT | auto;
+[moz,webkit]column-gap = LENGTH | normal;
+[moz,webkit]column-rule-color = COLOR;
+[moz,webkit]column-rule-style = BORDER_SIDE_STYLE;
+[moz,webkit]column-rule-width = BORDER_SIDE_WIDTH;
+BREAK = auto | avoid | avoid-page | page | left | right | recto | verso | avoid-column | column | avoid-region | region;
+break-before = BREAK;
+break-after = BREAK;
+break-inside = auto | avoid | avoid-page | avoid-column | avoid-region;
+[webkit]column-span = none | all;
+[moz]column-fill = auto | balance;
+
+src = COMMA([SPACE(URI format(STRING+)?) | local(FAMILY)]+); /* for font-face */
+
+[epubx,webkit]flow-from = IDENT;
+[epubx,webkit]flow-into = IDENT;
+[epubx]flow-linger = INT | none;
+[epubx]flow-priority = INT;
+[epubx]flow-options = none | [ exclusive || last || static ];
+[epubx]page = INT | auto;
+[epubx]min-page-width = LENGTH;
+[epubx]min-page-height = LENGTH;
+[epubx]required = true | false;
+[epubx]enabled = true | false;
+[epubx]conflicting-partitions = COMMA(IDENT+);
+[epubx]required-partitions = COMMA(IDENT+);
+[epubx]snap-height = LENGTH | none;
+[epubx]snap-width = LENGTH | none;
+[epubx]flow-consume = all | some;
+[epubx]utilization = NUM;
+[epubx]text-zoom = font-size | scale;
+
+[adapt]template = URI_OR_NONE;
+[adapt]behavior = IDENT;
+
+/* CSS Fonts */
+font-size-adjust = none | NNEG_NUM;
+[webkit]font-kerning = auto | normal | none;
+font-variant-east-asian = normal | [[ jis78 | jis83 | jis90 | jis04 | simplified | traditional ] || [ full-width | proportional-width ] || ruby];
+font-feature-settings = COMMA( SPACE( STRING [ on | off | INT ]? )+ );
+font-stretch = normal | wider | narrower | ultra-condensed | extra-condensed | condensed | semi-condensed | semi-expanded | expanded | extra-expanded | ultra-expanded;
+
+/* CSS Images */
+image-resolution = RESOLUTION;
+object-fit = fill | contain | cover | none | scale-down;
+object-position = COMMA( SPACE(BG_POSITION_TERM{1,4})+ ); /* relaxed */
+
+/* CSS Paged Media */
+PAGE_SIZE = a5 | a4 | a3 | b5 | b4 | jis-b5 | jis-b4 | letter | legal | ledger;
+bleed = auto | LENGTH;
+marks = none | [ crop || cross ];
+size = POS_LENGTH{1,2} | auto | [ PAGE_SIZE || [ portrait | landscape ] ];
+
+/* CSS Page Floats */
+float-reference = inline | column | region | page;
+float = block-start | block-end | inline-start | inline-end | snap-block | snap-inline | left | right | top | bottom | none | footnote;
+
+/* CSS Ruby */
+ruby-align = start | center | space-between | space-around;
+ruby-position = over | under | inter-character;
+
+/* CSS Size Adjust */
+[moz,ms]text-size-adjust = auto | none | POS_PERCENTAGE;
+
+/* CSS Text */
+[ms,webkit]line-break = auto | loose | normal | strict;
+overflow-wrap = normal | break-word;
+[moz]tab-size = NNEG_INT | NNEG_LENGTH;
+[moz,ms]text-align-last = auto | start | end | left | right | center | justify;
+[ms]text-justify = auto | none | inter-word | inter-character | inter-ideograph /* specified in UA stylesheet for IE */;
+[ms]word-break = normal | keep-all | break-all;
+[ms]word-wrap = normal | break-word;
+
+/* CSS Text Decoration */
+[webkit]text-decoration-color = COLOR;
+[webkit]text-decoration-line = none | [ underline || overline || line-through || blink ];
+[webkit]text-decoration-skip = none | [ objects || spaces || ink || edges || box-decoration ];
+[webkit]text-decoration-style = solid | double | dotted | dashed | wavy;
+[epub,webkit]text-emphasis-color = COLOR;
+[webkit]text-emphasis-position = [ over | under ] [ right | left ];
+[epub,webkit]text-emphasis-style = none | [[ filled | open ] || [ dot | circle | double-circle | triangle | sesame ]] | STRING;
+[ms,webkit]text-underline-position = auto | [ under || [ left | right ]];
+
+/* CSS Transforms */
+[ms,webkit]backface-visibility = visible | hidden;
+
+/* CSS UI */
+box-sizing = content-box | padding-box | border-box;
+[ms]text-overflow = [clip | ellipsis | STRING]{1,2};
+
+/* CSS Writing Modes */
+[webkit]text-combine = none | horizontal;
+[epub,ms]text-combine-horizontal = none | all | [ digits POS_INT? ]; /* relaxed */
+text-combine-upright = none | all | [ digits POS_INT? ]; /* relaxed */
+[epub,webkit]text-orientation = mixed | upright | sideways-right | sideways-left | sideways | use-glyph-orientation /* the following values are kept for backward-compatibility */ | vertical-right | rotate-right | rotate-left | rotate-normal | auto;
+unicode-bidi = normal | embed | isolate | bidi-override | isolate-override | plaintext;
+[epub,webkit]writing-mode = horizontal-tb | vertical-rl | lr-tb | rl-tb | tb-rl | lr | rl | tb;
+
+/* CSS Flex box */
+FLEX_BASIS = content | PAPLENGTH;
+flex-direction = row | row-reverse | column | column-reverse;
+flex-wrap = nowrap | wrap | wrap-reverse;
+order = INT;
+flex-grow = NNEG_NUM;
+flex-shrink = NNEG_NUM;
+flex-basis = FLEX_BASIS;
+flex = none | [ [ NNEG_NUM NNEG_NUM? ] || FLEX_BASIS ];
+justify-content = flex-start | flex-end | center | space-between | space-around;
+align-items = flex-start | flex-end | center | baseline | stretch;
+align-self = auto | flex-start | flex-end | center | baseline | stretch;
+align-content = flex-start | flex-end | center | space-between | space-around | stretch;
+
+/* Pointer Events */
+[ms]touch-action = auto | none | [ pan-x || pan-y ] | manipulation;
+
+/* SVG 2 */
+OPACITY_VALUE = NUM | PERCENTAGE;
+DASH_ARRAY = COMMA( SPACE( [ LENGTH | PERCENTAGE | NUM ]+ )+ );
+PAINT = none | child | child(INT) | COLOR | SPACE( URI [none | COLOR]? ) | context-fill | context-stroke;
+alignment-baseline = auto | baseline | before-edge | text-before-edge | middle | central | after-edge | text-after-edge | ideographic | alphabetic | hanging | mathematical;
+baseline-shift = baseline | sub | super | PERCENTAGE | LENGTH;
+color-interpolation = auto | sRGB | linearRGB;
+color-rendering = auto | optimizeSpeed | optimizeQuality;
+fill = PAINT;
+fill-opacity = OPACITY_VALUE;
+fill-rule = nonzero | evenodd;
+glyph-orientation-vertical = auto | NUM | ANGLE;
+image-rendering = auto | optimizeSpeed | optimizeQuality;
+marker-start = none | URI;
+marker-mid = none | URI;
+marker-end = none | URI;
+pointer-events = bounding-box | visiblePainted | visibleFill | visibleStroke | visible | painted | fill | stroke | all | none;
+shape-rendering = auto | optimizeSpeed | crispEdges | geometricPrecision;
+stop-color = COLOR;
+stop-opacity = OPACITY_VALUE;
+stroke = PAINT;
+stroke-dasharray = none | DASH_ARRAY;
+stroke-dashoffset = PERCENTAGE | LENGTH;
+stroke-linecap = butt | round | square;
+stroke-linejoin = miter | round | bevel;
+stroke-miterlimit = NUM;
+stroke-opacity = OPACITY_VALUE;
+stroke-width = PERCENTAGE | LENGTH;
+text-anchor = start | middle | end;
+text-rendering = auto | optimizeSpeed | optimizeLegibility | geometricPrecision;
+vector-effect = none | SPACE( [ non-scaling-stroke | non-scaling-size | non-rotation | fixed-position ]+ [ viewport | screen ]? );
+
+/* css-masking-1 */
+SHAPE_RADIUS = PLENGTH | closest-side | farthest-side;
+FILL_RULE = nonzero | evenodd;
+SHAPE_BOX = BOX | margin-box;
+GEOMETRY_BOX = SHAPE_BOX | fill-box | stroke-box | view-box;
+BASIC_SHAPE =
+    inset( SPACE( PLENGTH{1,4} [ round PLENGTH{1,4} [ \/ PLENGTH{1,4} ]? ]? ) )
+  | circle(  SPACE( [SHAPE_RADIUS]?    [at BG_POSITION_TERM{1,4}]? ) )
+  | ellipse( SPACE( SHAPE_RADIUS{2}? [at BG_POSITION_TERM{1,4}]? ) )
+  | polygon( FILL_RULE? COMMA( SPACE( PLENGTH{2} )+ )+ );
+clip-path = none | URI | [ BASIC_SHAPE || GEOMETRY_BOX ];
+clip-rule = nonzero | evenodd;
+paint-order = normal | [ fill || stroke || markers ];
 mask-image = COMMA( [ none | IMAGE ]+ );
-<<<<<<< HEAD
 mask-mode = alpha | luminance | match-source;
-=======
-masking-mode = alpha | luminance | match-source;
->>>>>>> 52323a4e
-mask-origin = COMMA( GEOMETRY_BOX+ );
-mask-clip = COMMA( [ GEOMETRY_BOX | no-clip ]+ );
-mask-position = COMMA( SPACE(BG_POSITION_TERM{1,4})+ );
-mask-size = COMMA( SPACE( [PLENGTH | auto ]{1,2} | cover | contain)+ );
-mask-repeat = COMMA( [ repeat | repeat-x | repeat-y | no-repeat ]+ );
-mask-composite = COMMA( [ add | subtract | intersect | exclude ]+ );
-
-/* css-inline-3 */
-dominant-baseline = auto | use-script | no-change | reset-size | ideographic | alphabetic | hanging | mathematical | central | middle | text-after-edge | text-before-edge;
-
-/* filters */
-flood-color = COLOR;
-flood-opacity = OPACITY_VALUE;
-lighting-color = COLOR;
-
-
-DEFAULTS
-
-background-attachment: scroll;
-background-color: transparent;
-background-image: none;
-background-repeat: repeat;
-background-position: 0% 0%;
-background-clip: border-box;
-background-origin: padding-box;
-background-size: auto;
-border-top-color: currentColor;
-border-right-color: currentColor;
-border-bottom-color: currentColor;
-border-left-color: currentColor;
-border-top-style: none;
-border-right-style: none;
-border-bottom-style: none;
-border-left-style: none;
-border-top-width: 3px;
-border-right-width: 3px;
-border-bottom-width: 3px;
-border-left-width: 3px;
-border-top-left-radius: 0;
-border-top-right-radius: 0;
-border-bottom-right-radius: 0;
-border-bottom-left-radius: 0;
-border-image-source: none;
-border-image-slice: 100%;
-border-image-width: 1;
-border-image-outset: 0;
-border-image-repeat: stretch;
-column-count: auto;
-column-gap: normal;
-column-width: auto;
-column-rule-color: currentColor;
-column-rule-style: none;
-column-rule-width: 3px;
-column-fill: auto;
-outline-color: currentColor;
-outline-style: none;
-outline-width: 3px;
-flex-direction: row;
-flex-wrap: nowrap;
-font-family: serif;
-font-style: normal;
-font-size: medium;
-font-variant: normal;
-font-weight: normal;
-line-height: normal;
-list-style-image: none;
-list-style-position: outside;
-list-style-type: disc;
-margin-bottom: auto;
-margin-left: auto;
-margin-right: auto;
-margin-top: auto;
-padding-bottom: auto;
-padding-left: auto;
-padding-right: auto;
-padding-top: auto;
-text-emphasis-color: currentColor;
-text-emphasis-style: none;
-marker-start: none;
-marker-mid: none;
-marker-end: none;
+mask-origin = COMMA( GEOMETRY_BOX+ );
+mask-clip = COMMA( [ GEOMETRY_BOX | no-clip ]+ );
+mask-position = COMMA( SPACE(BG_POSITION_TERM{1,4})+ );
+mask-size = COMMA( SPACE( [PLENGTH | auto ]{1,2} | cover | contain)+ );
+mask-repeat = COMMA( [ repeat | repeat-x | repeat-y | no-repeat ]+ );
+mask-composite = COMMA( [ add | subtract | intersect | exclude ]+ );
+
+/* css-inline-3 */
+dominant-baseline = auto | use-script | no-change | reset-size | ideographic | alphabetic | hanging | mathematical | central | middle | text-after-edge | text-before-edge;
+
+/* filters */
+flood-color = COLOR;
+flood-opacity = OPACITY_VALUE;
+lighting-color = COLOR;
+
+
+DEFAULTS
+
+background-attachment: scroll;
+background-color: transparent;
+background-image: none;
+background-repeat: repeat;
+background-position: 0% 0%;
+background-clip: border-box;
+background-origin: padding-box;
+background-size: auto;
+border-top-color: currentColor;
+border-right-color: currentColor;
+border-bottom-color: currentColor;
+border-left-color: currentColor;
+border-top-style: none;
+border-right-style: none;
+border-bottom-style: none;
+border-left-style: none;
+border-top-width: 3px;
+border-right-width: 3px;
+border-bottom-width: 3px;
+border-left-width: 3px;
+border-top-left-radius: 0;
+border-top-right-radius: 0;
+border-bottom-right-radius: 0;
+border-bottom-left-radius: 0;
+border-image-source: none;
+border-image-slice: 100%;
+border-image-width: 1;
+border-image-outset: 0;
+border-image-repeat: stretch;
+column-count: auto;
+column-gap: normal;
+column-width: auto;
+column-rule-color: currentColor;
+column-rule-style: none;
+column-rule-width: 3px;
+column-fill: auto;
+outline-color: currentColor;
+outline-style: none;
+outline-width: 3px;
+flex-direction: row;
+flex-wrap: nowrap;
+font-family: serif;
+font-style: normal;
+font-size: medium;
+font-variant: normal;
+font-weight: normal;
+line-height: normal;
+list-style-image: none;
+list-style-position: outside;
+list-style-type: disc;
+margin-bottom: auto;
+margin-left: auto;
+margin-right: auto;
+margin-top: auto;
+padding-bottom: auto;
+padding-left: auto;
+padding-right: auto;
+padding-top: auto;
+text-emphasis-color: currentColor;
+text-emphasis-style: none;
+marker-start: none;
+marker-mid: none;
+marker-end: none;
 mask-image: none;
-<<<<<<< HEAD
 mask-mode: match-source;
-=======
-masking-mode: match-source;
->>>>>>> 52323a4e
 mask-position: center;
-mask-size: auto;
-mask-repeat: no-repeat;
-mask-origin: border-box;
-mask-clip: border-box;
-mask-composite: add;
-
-SHORTHANDS
-
-background = COMMA background-image [background-position [ / background-size ]] background-repeat
-	 background-attachment [background-origin background-clip] background-color; /* background-color is a special case, see the code */
-border-top = border-top-width border-top-style border-top-color;
-border-right = border-right-width border-right-style border-right-color;
-border-bottom = border-bottom-width border-bottom-style border-bottom-color;
-border-left = border-left-width border-left-style border-left-color;
-border-width = INSETS border-top-width border-right-width border-bottom-width border-left-width;
-border-style = INSETS border-top-style border-right-style border-bottom-style border-left-style;
-border-color = INSETS border-top-color border-right-color border-bottom-color border-left-color;
-border = border-width border-style border-color;
-border-image = border-image-source border-image-slice [ / border-image-width [ / border-image-outset ] ]
-     border-image-repeat;
-border-radius = INSETS_SLASH border-top-left-radius border-top-right-radius
-     border-bottom-right-radius border-bottom-left-radius;
-[moz,webkit]columns = column-width column-count;
-[moz,webkit]column-rule = column-rule-width column-rule-style column-rule-color;
-flex-flow = flex-direction flex-wrap;
-oeb-column-number = column-count;
-outline = outline-width outline-style outline-color;
-list-style = list-style-type list-style-position list-style-image;
-margin = INSETS margin-top margin-right margin-bottom margin-left;
-padding = INSETS padding-top padding-right padding-bottom padding-left;
-pause = INSETS pause-before pause-after;
-font = FONT font-style font-variant font-weight /* font-size line-height font-family are special-cased */;
-[epub,webkit]text-emphasis = text-emphasis-style text-emphasis-color;
-marker = INSETS marker-start marker-mid marker-end;
-<<<<<<< HEAD
+mask-size: auto;
+mask-repeat: no-repeat;
+mask-origin: border-box;
+mask-clip: border-box;
+mask-composite: add;
+
+SHORTHANDS
+
+background = COMMA background-image [background-position [ / background-size ]] background-repeat
+	 background-attachment [background-origin background-clip] background-color; /* background-color is a special case, see the code */
+border-top = border-top-width border-top-style border-top-color;
+border-right = border-right-width border-right-style border-right-color;
+border-bottom = border-bottom-width border-bottom-style border-bottom-color;
+border-left = border-left-width border-left-style border-left-color;
+border-width = INSETS border-top-width border-right-width border-bottom-width border-left-width;
+border-style = INSETS border-top-style border-right-style border-bottom-style border-left-style;
+border-color = INSETS border-top-color border-right-color border-bottom-color border-left-color;
+border = border-width border-style border-color;
+border-image = border-image-source border-image-slice [ / border-image-width [ / border-image-outset ] ]
+     border-image-repeat;
+border-radius = INSETS_SLASH border-top-left-radius border-top-right-radius
+     border-bottom-right-radius border-bottom-left-radius;
+[moz,webkit]columns = column-width column-count;
+[moz,webkit]column-rule = column-rule-width column-rule-style column-rule-color;
+flex-flow = flex-direction flex-wrap;
+oeb-column-number = column-count;
+outline = outline-width outline-style outline-color;
+list-style = list-style-type list-style-position list-style-image;
+margin = INSETS margin-top margin-right margin-bottom margin-left;
+padding = INSETS padding-top padding-right padding-bottom padding-left;
+pause = INSETS pause-before pause-after;
+font = FONT font-style font-variant font-weight /* font-size line-height font-family are special-cased */;
+[epub,webkit]text-emphasis = text-emphasis-style text-emphasis-color;
+marker = INSETS marker-start marker-mid marker-end;
 mask = COMMA mask-image mask-mode [ mask-position  [ / mask-size ] ]
-=======
-mask = COMMA mask-image masking-mode [ mask-position  [ / mask-size ] ]
->>>>>>> 52323a4e
-   mask-repeat [ mask-origin mask-clip ] mask-composite;
+   mask-repeat [ mask-origin mask-clip ] mask-composite;