{
  "name": "@vivliostyle/viewer",
  "description": "Vivliostyle Viewer - HTML+CSS typesetting and rich paged viewing with EPUB/Web publications support",
  "version": "2.19.2",
  "author": "Vivliostyle Foundation",
  "scripts": {
    "build": "gulp build && NODE_ENV=production rollup -c",
    "build-dev": "gulp build-dev && NODE_ENV=development rollup -c",
    "clean": "shx rm -rf lib/* .cache",
    "dev": "run-p dev:*",
    "dev:html": "gulp serve-dev",
    "dev:ts": "NODE_ENV=development rollup -c -w --watch.buildDelay 1000",
    "format": "prettier --write \"{*.{js,md,json},{src,test}/**/*.{ts,js}}\"",
    "lint": "run-p lint:*",
    "lint:css": "stylelint src/scss/{*.*,**/*.*}",
    "lint:ts": "eslint src --fix --ext .ts -f codeframe",
    "serve": "yarn build && gulp serve",
    "test": "echo 'Tests for Vivliostyle Viewer has been disabled. See #618.'",
    "test-sauce": "echo 'Tests for Vivliostyle Viewer has been disabled. See #618.'"
  },
  "dependencies": {
<<<<<<< HEAD
    "@vivliostyle/core": "^2.18.3",
=======
    "@vivliostyle/core": "^2.19.2",
    "font-awesome": "^4.7.0",
>>>>>>> 39cdc684
    "knockout": "^3.5.0"
  },
  "devDependencies": {
    "@fortawesome/fontawesome-free": "^6.1.2",
    "@rollup/plugin-commonjs": "^21.0.1",
    "@rollup/plugin-node-resolve": "^13.1.3",
    "@rollup/plugin-replace": "^3.0.1",
    "@rollup/plugin-strip": "^2.0.0",
    "@rollup/plugin-typescript": "^8.2.0",
    "@types/node": "^17.0.8",
    "@typescript-eslint/eslint-plugin": "^5.9.1",
    "@typescript-eslint/parser": "^5.9.1",
    "browser-sync": "^2.26.7",
    "circular-dependency-plugin": "^5.2.0",
    "eslint": "^8.7.0",
    "eslint-config-prettier": "^8.1.0",
    "eslint-formatter-codeframe": "^7.32.1",
    "eslint-plugin-import": "^2.20.2",
    "eslint-plugin-prettier": "^4.0.0",
    "gulp": "^4.0.2",
    "gulp-changed": "^4.0.0",
    "gulp-ejs": "^5.0.0",
    "gulp-notify": "^4.0.0",
    "gulp-plumber": "^1.2.1",
    "gulp-rename": "^2.0.0",
    "gulp-sass": "^5.0.0",
    "jasmine-core": "^4.0.0",
    "karma": "^6.2.0",
    "karma-jasmine": "^4.0.1",
    "karma-rollup-preprocessor": "^7.0.5",
    "karma-sauce-launcher": "^4.1.2",
    "karma-typescript-preprocessor": "^0.4.0",
    "karma-verbose-reporter": "0.0.6",
    "node-sass-package-importer": "^5.3.2",
    "npm-run-all": "^4.1.5",
    "rollup": "^2.41.1",
    "rollup-plugin-sourcemaps": "^0.6.2",
    "rollup-plugin-string": "^3.0.0",
    "rollup-plugin-terser": "^7.0.2",
    "sass": "^1.35.1",
    "shx": "^0.3.2",
    "stylelint": "^13.2.1",
    "stylelint-config-recommended": "^4.0.0",
    "stylelint-scss": "^3.16.0",
    "typescript": "^4.0.3"
  },
  "main": "lib/js/vivliostyle-viewer.js",
  "files": [
    "lib/index.html",
    "lib/js/vivliostyle-viewer.js*",
    "lib/fonts",
    "lib/css",
    "lib/resources",
    "docs/index.html"
  ],
  "publishConfig": {
    "access": "public"
  },
  "repository": {
    "type": "git",
    "url": "https://github.com/vivliostyle/vivliostyle.js.git",
    "directory": "packages/viewer"
  },
  "bugs": {
    "url": "https://github.com/vivliostyle/vivliostyle.js/issues"
  },
  "homepage": "https://github.com/vivliostyle/vivliostyle.js/tree/master/packages/viewer",
  "keywords": [
    "vivliostyle"
  ],
  "license": "AGPL-3.0",
  "engines": {
    "node": ">=12"
  }
}<|MERGE_RESOLUTION|>--- conflicted
+++ resolved
@@ -19,12 +19,7 @@
     "test-sauce": "echo 'Tests for Vivliostyle Viewer has been disabled. See #618.'"
   },
   "dependencies": {
-<<<<<<< HEAD
-    "@vivliostyle/core": "^2.18.3",
-=======
     "@vivliostyle/core": "^2.19.2",
-    "font-awesome": "^4.7.0",
->>>>>>> 39cdc684
     "knockout": "^3.5.0"
   },
   "devDependencies": {
