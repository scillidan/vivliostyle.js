{
  "name": "@vivliostyle/viewer",
  "description": "Vivliostyle Viewer - HTML+CSS typesetting and rich paged viewing with EPUB/Web publications support",
  "version": "2.18.3",
  "author": "Vivliostyle Foundation",
  "scripts": {
    "build": "gulp build && NODE_ENV=production rollup -c",
    "build-dev": "gulp build-dev && NODE_ENV=development rollup -c",
    "clean": "shx rm -rf lib/* .cache",
    "dev": "run-p dev:*",
    "dev:html": "gulp serve-dev",
    "dev:ts": "NODE_ENV=development rollup -c -w --watch.buildDelay 1000",
    "format": "prettier --write \"{*.{js,md,json},{src,test}/**/*.{ts,js}}\"",
    "lint": "run-p lint:*",
    "lint:css": "stylelint src/scss/{*.*,**/*.*}",
    "lint:ts": "eslint src --fix --ext .ts -f codeframe",
    "serve": "yarn build && gulp serve",
    "test": "echo 'Tests for Vivliostyle Viewer has been disabled. See #618.'",
    "test-sauce": "echo 'Tests for Vivliostyle Viewer has been disabled. See #618.'"
  },
  "dependencies": {
<<<<<<< HEAD
    "@vivliostyle/core": "^2.17.1",
=======
    "@vivliostyle/core": "^2.18.3",
    "font-awesome": "^4.7.0",
>>>>>>> edf7dd4a
    "knockout": "^3.5.0"
  },
  "devDependencies": {
    "@fortawesome/fontawesome-free": "^6.1.2",
    "@rollup/plugin-commonjs": "^21.0.1",
    "@rollup/plugin-node-resolve": "^13.1.3",
    "@rollup/plugin-replace": "^3.0.1",
    "@rollup/plugin-strip": "^2.0.0",
    "@rollup/plugin-typescript": "^8.2.0",
    "@types/node": "^17.0.8",
    "@typescript-eslint/eslint-plugin": "^5.9.1",
    "@typescript-eslint/parser": "^5.9.1",
    "browser-sync": "^2.26.7",
    "circular-dependency-plugin": "^5.2.0",
    "eslint": "^8.7.0",
    "eslint-config-prettier": "^8.1.0",
    "eslint-formatter-codeframe": "^7.32.1",
    "eslint-plugin-import": "^2.20.2",
    "eslint-plugin-prettier": "^4.0.0",
    "gulp": "^4.0.2",
    "gulp-changed": "^4.0.0",
    "gulp-ejs": "^5.0.0",
    "gulp-notify": "^4.0.0",
    "gulp-plumber": "^1.2.1",
    "gulp-rename": "^2.0.0",
    "gulp-sass": "^5.0.0",
    "jasmine-core": "^4.0.0",
    "karma": "^6.2.0",
    "karma-jasmine": "^4.0.1",
    "karma-rollup-preprocessor": "^7.0.5",
    "karma-sauce-launcher": "^4.1.2",
    "karma-typescript-preprocessor": "^0.4.0",
    "karma-verbose-reporter": "0.0.6",
    "node-sass-package-importer": "^5.3.2",
    "npm-run-all": "^4.1.5",
    "rollup": "^2.41.1",
    "rollup-plugin-sourcemaps": "^0.6.2",
    "rollup-plugin-string": "^3.0.0",
    "rollup-plugin-terser": "^7.0.2",
    "sass": "^1.35.1",
    "shx": "^0.3.2",
    "stylelint": "^13.2.1",
    "stylelint-config-recommended": "^4.0.0",
    "stylelint-scss": "^3.16.0",
    "typescript": "^4.0.3"
  },
  "main": "lib/js/vivliostyle-viewer.js",
  "files": [
    "lib/index.html",
    "lib/js/vivliostyle-viewer.js*",
    "lib/fonts",
    "lib/css",
    "lib/resources",
    "docs/index.html"
  ],
  "publishConfig": {
    "access": "public"
  },
  "repository": {
    "type": "git",
    "url": "https://github.com/vivliostyle/vivliostyle.js.git",
    "directory": "packages/viewer"
  },
  "bugs": {
    "url": "https://github.com/vivliostyle/vivliostyle.js/issues"
  },
  "homepage": "https://github.com/vivliostyle/vivliostyle.js/tree/master/packages/viewer",
  "keywords": [
    "vivliostyle"
  ],
  "license": "AGPL-3.0",
  "engines": {
    "node": ">=12"
  }
}<|MERGE_RESOLUTION|>--- conflicted
+++ resolved
@@ -19,12 +19,7 @@
     "test-sauce": "echo 'Tests for Vivliostyle Viewer has been disabled. See #618.'"
   },
   "dependencies": {
-<<<<<<< HEAD
-    "@vivliostyle/core": "^2.17.1",
-=======
     "@vivliostyle/core": "^2.18.3",
-    "font-awesome": "^4.7.0",
->>>>>>> edf7dd4a
     "knockout": "^3.5.0"
   },
   "devDependencies": {
