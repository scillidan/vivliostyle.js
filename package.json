--- conflicted
+++ resolved
@@ -29,14 +29,9 @@
   "main": "lib/vivliostyle.min.js",
   "homepage": "https://github.com/vivliostyle/vivliostyle.js",
   "devDependencies": {
-<<<<<<< HEAD
     "eslint": "^4.19.1",
     "fast-diff": "1.1.1",
     "glob": "^7.1.1",
-=======
-    "fast-diff": "1.1.1",
-    "eslint": "^3.3.1",
->>>>>>> b8e3705b
     "google-closure-compiler": "^20160911.0.0",
     "jasmine-core": "^2.3.4",
     "karma": "^0.13.7",
